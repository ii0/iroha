build/*
<<<<<<< HEAD
*cmake
=======
*.DS_Store
>>>>>>> af0c7acd
<|MERGE_RESOLUTION|>--- conflicted
+++ resolved
@@ -1,6 +1,3 @@
 build/*
-<<<<<<< HEAD
 *cmake
-=======
-*.DS_Store
->>>>>>> af0c7acd
+*.DS_Store