--- conflicted
+++ resolved
@@ -36,17 +36,7 @@
    * Note: It should affect the ledger minimally
    */
   auto dummyTx() {
-<<<<<<< HEAD
-    return shared_model::proto::TransactionBuilder()
-        .setAccountQuorum(kUserId, 1)
-        .creatorAccountId(kUserId)
-        .createdTime(iroha::time::now())
-        .quorum(1)
-        .build()
-        .signAndAddSignature(kUserKeypair);
-=======
     return complete(AcceptanceFixture::baseTx().setAccountQuorum(kUserId, 1));
->>>>>>> 234f266a
   }
 
   /**
