/**
 * Copyright Soramitsu Co., Ltd. All Rights Reserved.
 * SPDX-License-Identifier: Apache-2.0
 */

#include <gtest/gtest.h>
#include "framework/integration_framework/integration_test_framework.hpp"
#include "integration/acceptance/acceptance_fixture.hpp"
#include "validators/permissions.hpp"

using namespace integration_framework;
using namespace shared_model;

class CreateDomain : public AcceptanceFixture {
 public:
  auto makeUserWithPerms(const std::vector<std::string> &perms = {
                             shared_model::permissions::can_create_domain}) {
    return AcceptanceFixture::makeUserWithPerms(perms);
  }

<<<<<<< HEAD
  /**
   * Create valid base pre-built transaction
   * @return pre-built tx
   */
  auto baseTx() {
    return TestUnsignedTransactionBuilder()
        .creatorAccountId(kUserId)
        .createdTime(iroha::time::now())
        .quorum(1);
  }

  /**
   * Completes pre-built transaction
   * @param builder is a pre-built tx
   * @return built tx
   */
  template <typename TestTransactionBuilder>
  auto completeTx(TestTransactionBuilder builder) {
    return builder.build().signAndAddSignature(kUserKeypair);
  }

  const std::string kRole = "role"s;
  const std::string kUser = "user"s;
=======
>>>>>>> 234f266a
  const std::string kNewDomain = "newdomain";
};

/**
 * @given some user with can_create_domain permission
 * @when execute tx with CreateDomain command
 * @then there is the tx in proposal
 */
TEST_F(CreateDomain, Basic) {
  IntegrationTestFramework(1)
      .setInitialState(kAdminKeypair)
      .sendTx(makeUserWithPerms())
      .skipProposal()
      .skipBlock()
      .sendTx(complete(baseTx().createDomain(kNewDomain, kRole)))
      .skipProposal()
      .checkBlock(
          [](auto &block) { ASSERT_EQ(block->transactions().size(), 1); })
      .done();
}

/**
 * @given some user without can_create_domain permission
 * @when execute tx with CreateDomain command
 * @then there is no tx in proposal
 */
TEST_F(CreateDomain, NoPermissions) {
  IntegrationTestFramework(1)
      .setInitialState(kAdminKeypair)
      .sendTx(makeUserWithPerms({shared_model::permissions::can_get_my_txs}))
      .skipProposal()
      .skipBlock()
      .sendTx(complete(baseTx().createDomain(kNewDomain, kRole)))
      .skipProposal()
      .checkBlock(
          [](auto &block) { ASSERT_EQ(block->transactions().size(), 0); })
      .done();
}

/**
 * @given some user with can_create_domain permission
 * @when execute tx with CreateDomain command with nonexistent role
 * @then there is no tx in proposal
 */
TEST_F(CreateDomain, NoRole) {
  const std::string nonexistent_role = "asdf";
  IntegrationTestFramework(1)
      .setInitialState(kAdminKeypair)
      .sendTx(makeUserWithPerms())
      .skipProposal()
      .skipBlock()
      .sendTx(complete(baseTx().createDomain(kNewDomain, nonexistent_role)))
      .skipProposal()
      .checkBlock(
          [](auto &block) { ASSERT_EQ(block->transactions().size(), 0); })
      .done();
}

/**
 * @given some user with can_create_domain permission
 * @when execute tx with CreateDomain command with already existing domain
 * @then there is no tx in proposal
 */
TEST_F(CreateDomain, ExistingName) {
  std::string existing_domain = IntegrationTestFramework::kDefaultDomain;
  IntegrationTestFramework(1)
      .setInitialState(kAdminKeypair)
      .sendTx(makeUserWithPerms())
      .skipProposal()
      .skipBlock()
      .sendTx(complete(baseTx().createDomain(existing_domain, kRole)))
      .skipProposal()
      .checkBlock(
          [](auto &block) { ASSERT_EQ(block->transactions().size(), 0); })
      .done();
}

/**
 * @given some user with can_create_domain permission
 * @when execute tx with CreateDomain command with maximum available length
 * @then there is the tx in proposal
 */
TEST_F(CreateDomain, MaxLenName) {
  std::string maxLongDomain =
      // 255 characters string
      "maxLabelLengthIs63paddingPaddingPaddingPaddingPaddingPaddingPad."
      "maxLabelLengthIs63paddingPaddingPaddingPaddingPaddingPaddingPad."
      "maxLabelLengthIs63paddingPaddingPaddingPaddingPaddingPaddingPad."
      "maxLabelLengthIs63paddingPaddingPaddingPaddingPaddingPaddingPad";
  IntegrationTestFramework(1)
      .setInitialState(kAdminKeypair)
      .sendTx(makeUserWithPerms())
      .skipProposal()
      .skipBlock()
      .sendTx(complete(baseTx().createDomain(maxLongDomain, kRole)))
      .skipProposal()
      .checkBlock(
          [](auto &block) { ASSERT_EQ(block->transactions().size(), 1); })
      .done();
}

/**
 * @given some user with can_create_domain permission
 * @when execute tx with CreateDomain command with too long length
 * @then the tx hasn't passed stateless validation
 *       (aka skipProposal throws)
 */
TEST_F(CreateDomain, TooLongName) {
  IntegrationTestFramework(1)
      .setInitialState(kAdminKeypair)
      .sendTx(makeUserWithPerms())
      .skipProposal()
      .skipBlock()
      .sendTx(complete(baseTx().createDomain(std::string(257, 'a'), kRole)),
              checkStatelessInvalid);
}

/**
 * @given some user with can_create_domain permission
 * @when execute tx with CreateDomain command with empty domain name
 * @then the tx hasn't passed stateless validation
 *       (aka skipProposal throws)
 */
TEST_F(CreateDomain, EmptyName) {
  std::string empty_name = "";
  IntegrationTestFramework(1)
      .setInitialState(kAdminKeypair)
      .sendTx(makeUserWithPerms())
      .skipProposal()
      .skipBlock()
      .sendTx(complete(baseTx().createDomain(empty_name, kRole)),
              checkStatelessInvalid);
}

/**
 * @given some user with can_create_domain permission
 * @when execute tx with CreateDomain command with empty role name
 * @then the tx hasn't passed stateless validation
 *       (aka skipProposal throws)
 */
TEST_F(CreateDomain, DISABLED_EmptyRoleName) {
  std::string empty_name = "";
  IntegrationTestFramework(1)
      .setInitialState(kAdminKeypair)
      .sendTx(makeUserWithPerms())
      .skipProposal()
      .skipBlock()
      .sendTx(complete(baseTx().createDomain(kNewDomain, empty_name)),
              checkStatelessInvalid);
}<|MERGE_RESOLUTION|>--- conflicted
+++ resolved
@@ -18,32 +18,6 @@
     return AcceptanceFixture::makeUserWithPerms(perms);
   }
 
-<<<<<<< HEAD
-  /**
-   * Create valid base pre-built transaction
-   * @return pre-built tx
-   */
-  auto baseTx() {
-    return TestUnsignedTransactionBuilder()
-        .creatorAccountId(kUserId)
-        .createdTime(iroha::time::now())
-        .quorum(1);
-  }
-
-  /**
-   * Completes pre-built transaction
-   * @param builder is a pre-built tx
-   * @return built tx
-   */
-  template <typename TestTransactionBuilder>
-  auto completeTx(TestTransactionBuilder builder) {
-    return builder.build().signAndAddSignature(kUserKeypair);
-  }
-
-  const std::string kRole = "role"s;
-  const std::string kUser = "user"s;
-=======
->>>>>>> 234f266a
   const std::string kNewDomain = "newdomain";
 };
 
