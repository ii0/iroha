--- conflicted
+++ resolved
@@ -18,39 +18,7 @@
     return AcceptanceFixture::makeUserWithPerms(perms);
   }
 
-<<<<<<< HEAD
-  /**
-   * Create valid base pre-built transaction
-   * @return pre-built tx
-   */
-  auto baseTx() {
-    return TestUnsignedTransactionBuilder()
-        .creatorAccountId(kUserId)
-        .createdTime(iroha::time::now())
-        .quorum(1);
-  }
-
-  /**
-   * Completes pre-built transaction
-   * @param builder is a pre-built tx
-   * @return built tx
-   */
-  template <typename TestTransactionBuilder>
-  auto completeTx(TestTransactionBuilder builder) {
-    return builder.build().signAndAddSignature(kUserKeypair);
-  }
-
-  const std::string kUser = "user"s;
-  const std::string kNewUser = "userone"s;
-  const std::string kDomain = IntegrationTestFramework::kDefaultDomain;
-  const std::string kUserId = kUser + "@" + kDomain;
-  const crypto::Keypair kAdminKeypair =
-      crypto::DefaultCryptoAlgorithmType::generateKeypair();
-  const crypto::Keypair kUserKeypair =
-      crypto::DefaultCryptoAlgorithmType::generateKeypair();
-=======
   const std::string kNewUser = "userone";
->>>>>>> 234f266a
   const crypto::Keypair kNewUserKeypair =
       crypto::DefaultCryptoAlgorithmType::generateKeypair();
 };
