/**
 * Copyright Soramitsu Co., Ltd. 2017 All Rights Reserved.
 * http://soramitsu.co.jp
 *
 * Licensed under the Apache License, Version 2.0 (the "License");
 * you may not use this file except in compliance with the License.
 * You may obtain a copy of the License at
 *
 *        http://www.apache.org/licenses/LICENSE-2.0
 *
 * Unless required by applicable law or agreed to in writing, software
 * distributed under the License is distributed on an "AS IS" BASIS,
 * WITHOUT WARRANTIES OR CONDITIONS OF ANY KIND, either express or implied.
 * See the License for the specific language governing permissions and
 * limitations under the License.
 */

#include <boost/filesystem.hpp>
#include <boost/optional.hpp>
#include "ametsuchi/impl/postgres_block_index.hpp"
#include "ametsuchi/impl/postgres_block_query.hpp"
#include "converters/protobuf/json_proto_converter.hpp"
#include "framework/test_subscriber.hpp"
#include "framework/result_fixture.hpp"
#include "module/irohad/ametsuchi/ametsuchi_fixture.hpp"
#include "module/irohad/ametsuchi/ametsuchi_mocks.hpp"
#include "module/shared_model/builders/protobuf/test_block_builder.hpp"
#include "module/shared_model/builders/protobuf/test_transaction_builder.hpp"

using namespace iroha::ametsuchi;
using namespace framework::test_subscriber;

using testing::Return;

class BlockQueryTest : public AmetsuchiTest {
 protected:
  void SetUp() override {
    AmetsuchiTest::SetUp();

    auto tmp = FlatFile::create(block_store_path);
    ASSERT_TRUE(tmp);
    file = std::move(*tmp);
<<<<<<< HEAD
    sql = std::make_unique<soci::session>(soci::postgresql, pgopt_);

    index = std::make_shared<PostgresBlockIndex>(*sql);
    blocks = std::make_shared<PostgresBlockQuery>(*sql, *file);
=======
    mock_file = std::make_shared<MockKeyValueStorage>();
    postgres_connection = std::make_unique<pqxx::lazyconnection>(pgopt_);
    try {
      postgres_connection->activate();
    } catch (const pqxx::broken_connection &e) {
      FAIL() << "Connection to PostgreSQL broken: " << e.what();
    }
    transaction = std::make_unique<pqxx::nontransaction>(
        *postgres_connection, "Postgres block indexes");

    index = std::make_shared<PostgresBlockIndex>(*transaction);
    blocks = std::make_shared<PostgresBlockQuery>(*transaction, *file);
    empty_blocks =
        std::make_shared<PostgresBlockQuery>(*transaction, *mock_file);
>>>>>>> 73ad8a72

    *sql << init_;

    // First transaction in block1
    auto txn1_1 = TestTransactionBuilder().creatorAccountId(creator1).build();
    tx_hashes.push_back(txn1_1.hash());

    // Second transaction in block1
    auto txn1_2 = TestTransactionBuilder().creatorAccountId(creator1).build();
    tx_hashes.push_back(txn1_2.hash());

    auto block1 =
        TestBlockBuilder()
            .height(1)
            .transactions(
                std::vector<shared_model::proto::Transaction>({txn1_1, txn1_2}))
            .prevHash(shared_model::crypto::Hash(zero_string))
            .build();

    // First tx in block 1
    auto txn2_1 = TestTransactionBuilder().creatorAccountId(creator1).build();
    tx_hashes.push_back(txn2_1.hash());

    // Second tx in block 2
    auto txn2_2 = TestTransactionBuilder().creatorAccountId(creator2).build();
    tx_hashes.push_back(txn2_2.hash());

    auto block2 =
        TestBlockBuilder()
            .height(2)
            .transactions(
                std::vector<shared_model::proto::Transaction>({txn2_1, txn2_2}))
            .prevHash(block1.hash())
            .build();

    for (const auto &b : {block1, block2}) {
      file->add(b.height(),
                iroha::stringToBytes(
                    shared_model::converters::protobuf::modelToJson(b)));
      index->index(b);
      blocks_total++;
    }
  }

  std::unique_ptr<soci::session> sql;
  std::vector<shared_model::crypto::Hash> tx_hashes;
  std::shared_ptr<BlockQuery> blocks;
  std::shared_ptr<BlockQuery> empty_blocks;
  std::shared_ptr<BlockIndex> index;
  std::unique_ptr<FlatFile> file;
  std::shared_ptr<MockKeyValueStorage> mock_file;
  std::string creator1 = "user1@test";
  std::string creator2 = "user2@test";
  std::size_t blocks_total{0};
  std::string zero_string = std::string(32, '0');
};

/**
 * @given block store with 2 blocks totally containing 3 txs created by
 * user1@test
 * AND 1 tx created by user2@test
 * @when query to get transactions created by user1@test is invoked
 * @then query over user1@test returns 3 txs
 */
TEST_F(BlockQueryTest, GetAccountTransactionsFromSeveralBlocks) {
  // Check that creator1 has created 3 transactions
  auto getCreator1TxWrapper = make_test_subscriber<CallExact>(
      blocks->getAccountTransactions(creator1), 3);
  getCreator1TxWrapper.subscribe(
      [this](auto val) { EXPECT_EQ(val->creatorAccountId(), creator1); });
  ASSERT_TRUE(getCreator1TxWrapper.validate());
}

/**
 * @given block store with 2 blocks totally containing 3 txs created by
 * user1@test
 * AND 1 tx created by user2@test
 * @when query to get transactions created by user2@test is invoked
 * @then query over user2@test returns 1 tx
 */
TEST_F(BlockQueryTest, GetAccountTransactionsFromSingleBlock) {
  // Check that creator1 has created 1 transaction
  auto getCreator2TxWrapper = make_test_subscriber<CallExact>(
      blocks->getAccountTransactions(creator2), 1);
  getCreator2TxWrapper.subscribe(
      [this](auto val) { EXPECT_EQ(val->creatorAccountId(), creator2); });
  ASSERT_TRUE(getCreator2TxWrapper.validate());
}

/**
 * @given block store
 * @when query to get transactions created by user with id not registered in the
 * system is invoked
 * @then query returns empty result
 */
TEST_F(BlockQueryTest, GetAccountTransactionsNonExistingUser) {
  // Check that "nonexisting" user has no transaction
  auto getNonexistingTxWrapper = make_test_subscriber<CallExact>(
      blocks->getAccountTransactions("nonexisting user"), 0);
  getNonexistingTxWrapper.subscribe();
  ASSERT_TRUE(getNonexistingTxWrapper.validate());
}

/**
 * @given block store with 2 blocks totally containing 3 txs created by
 * user1@test
 * AND 1 tx created by user2@test
 * @when query to get transactions with existing transaction hashes
 * @then queried transactions
 */
TEST_F(BlockQueryTest, GetTransactionsExistingTxHashes) {
  auto wrapper = make_test_subscriber<CallExact>(
      blocks->getTransactions({tx_hashes[1], tx_hashes[3]}), 2);
  wrapper.subscribe([this](auto tx) {
    static auto subs_cnt = 0;
    subs_cnt++;
    if (subs_cnt == 1) {
      ASSERT_TRUE(tx);
      EXPECT_EQ(tx_hashes[1], (*tx)->hash());
    } else {
      ASSERT_TRUE(tx);
      EXPECT_EQ(tx_hashes[3], (*tx)->hash());
    }
  });
  ASSERT_TRUE(wrapper.validate());
}

/**
 * @given block store with 2 blocks totally containing 3 txs created by
 * user1@test
 * AND 1 tx created by user2@test
 * @when query to get transactions with non-existing transaction hashes
 * @then nullopt values are retrieved
 */
TEST_F(BlockQueryTest, GetTransactionsIncludesNonExistingTxHashes) {
  shared_model::crypto::Hash invalid_tx_hash_1(zero_string),
      invalid_tx_hash_2(std::string(
          shared_model::crypto::DefaultCryptoAlgorithmType::kHashLength, '9'));
  auto wrapper = make_test_subscriber<CallExact>(
      blocks->getTransactions({invalid_tx_hash_1, invalid_tx_hash_2}), 2);
  wrapper.subscribe(
      [](auto transaction) { EXPECT_EQ(boost::none, transaction); });
  ASSERT_TRUE(wrapper.validate());
}

/**
 * @given block store with 2 blocks totally containing 3 txs created by
 * user1@test
 * AND 1 tx created by user2@test
 * @when query to get transactions with empty vector
 * @then no transactions are retrieved
 */
TEST_F(BlockQueryTest, GetTransactionsWithEmpty) {
  // transactions' hashes are empty.
  auto wrapper =
      make_test_subscriber<CallExact>(blocks->getTransactions({}), 0);
  wrapper.subscribe();
  ASSERT_TRUE(wrapper.validate());
}

/**
 * @given block store with 2 blocks totally containing 3 txs created by
 * user1@test
 * AND 1 tx created by user2@test
 * @when query to get transactions with non-existing txhash and existing txhash
 * @then queried transactions and empty transaction
 */
TEST_F(BlockQueryTest, GetTransactionsWithInvalidTxAndValidTx) {
  // TODO 15/11/17 motxx - Use EqualList VerificationStrategy
  shared_model::crypto::Hash invalid_tx_hash_1(zero_string);
  auto wrapper = make_test_subscriber<CallExact>(
      blocks->getTransactions({invalid_tx_hash_1, tx_hashes[0]}), 2);
  wrapper.subscribe([this](auto tx) {
    static auto subs_cnt = 0;
    subs_cnt++;
    if (subs_cnt == 1) {
      EXPECT_EQ(boost::none, tx);
    } else {
      EXPECT_TRUE(tx);
      EXPECT_EQ(tx_hashes[0], (*tx)->hash());
    }
  });
  ASSERT_TRUE(wrapper.validate());
}

/**
 * @given block store with 2 blocks totally containing 3 txs created by
 * user1@test AND 1 tx created by user2@test
 * @when get non-existent 1000th block
 * @then nothing is returned
 */
TEST_F(BlockQueryTest, GetNonExistentBlock) {
  auto wrapper = make_test_subscriber<CallExact>(blocks->getBlocks(1000, 1), 0);
  wrapper.subscribe();
  ASSERT_TRUE(wrapper.validate());
}

/**
 * @given block store with 2 blocks totally containing 3 txs created by
 * user1@test AND 1 tx created by user2@test
 * @when height=1, count=1
 * @then returned exactly 1 block
 */
TEST_F(BlockQueryTest, GetExactlyOneBlock) {
  auto wrapper = make_test_subscriber<CallExact>(blocks->getBlocks(1, 1), 1);
  wrapper.subscribe();
  ASSERT_TRUE(wrapper.validate());
}

/**
 * @given block store with 2 blocks totally containing 3 txs created by
 * user1@test AND 1 tx created by user2@test
 * @when count=0
 * @then no blocks returned
 */
TEST_F(BlockQueryTest, GetBlocks_Count0) {
  auto wrapper = make_test_subscriber<CallExact>(blocks->getBlocks(1, 0), 0);
  wrapper.subscribe();
  ASSERT_TRUE(wrapper.validate());
}

/**
 * @given block store with 2 blocks totally containing 3 txs created by
 * user1@test AND 1 tx created by user2@test
 * @when get zero block
 * @then no blocks returned
 */
TEST_F(BlockQueryTest, GetZeroBlock) {
  auto wrapper = make_test_subscriber<CallExact>(blocks->getBlocks(0, 1), 0);
  wrapper.subscribe();
  ASSERT_TRUE(wrapper.validate());
}

/**
 * @given block store with 2 blocks totally containing 3 txs created by
 * user1@test AND 1 tx created by user2@test
 * @when get all blocks starting from 1
 * @then returned all blocks (2)
 */
TEST_F(BlockQueryTest, GetBlocksFrom1) {
  auto wrapper =
      make_test_subscriber<CallExact>(blocks->getBlocksFrom(1), blocks_total);
  size_t counter = 1;
  wrapper.subscribe([&counter](const auto &b) {
    // wrapper returns blocks 1 and 2
    ASSERT_EQ(b->height(), counter++)
        << "block height: " << b->height() << "counter: " << counter;
  });
  ASSERT_TRUE(wrapper.validate());
}

/**
 * @given block store with 2 blocks totally containing 3 txs created by
 * user1@test AND 1 tx created by user2@test. Block #1 is filled with trash data
 * (NOT JSON).
 * @when read block #1
 * @then get no blocks
 */
TEST_F(BlockQueryTest, GetBlockButItIsNotJSON) {
  namespace fs = boost::filesystem;
  size_t block_n = 1;

  // write something that is NOT JSON to block #1
  auto block_path = fs::path{block_store_path} / FlatFile::id_to_name(block_n);
  fs::ofstream block_file(block_path);
  std::string content = R"(this is definitely not json)";
  block_file << content;
  block_file.close();

  auto wrapper =
      make_test_subscriber<CallExact>(blocks->getBlocks(block_n, 1), 0);
  wrapper.subscribe();

  ASSERT_TRUE(wrapper.validate());
}

/**
 * @given block store with 2 blocks totally containing 3 txs created by
 * user1@test AND 1 tx created by user2@test. Block #1 is filled with trash data
 * (NOT JSON).
 * @when read block #1
 * @then get no blocks
 */
TEST_F(BlockQueryTest, GetBlockButItIsInvalidBlock) {
  namespace fs = boost::filesystem;
  size_t block_n = 1;

  // write bad block instead of block #1
  auto block_path = fs::path{block_store_path} / FlatFile::id_to_name(block_n);
  fs::ofstream block_file(block_path);
  std::string content = R"({
  "testcase": [],
  "description": "make sure this is valid json, but definitely not a block"
})";
  block_file << content;
  block_file.close();

  auto wrapper =
      make_test_subscriber<CallExact>(blocks->getBlocks(block_n, 1), 0);
  wrapper.subscribe();

  ASSERT_TRUE(wrapper.validate());
}

/**
 * @given block store with 2 blocks totally containing 3 txs created by
 * user1@test AND 1 tx created by user2@test
 * @when get top 2 blocks
 * @then last 2 blocks returned with correct height
 */
TEST_F(BlockQueryTest, GetTop2Blocks) {
  size_t blocks_n = 2;  // top 2 blocks
  auto wrapper =
      make_test_subscriber<CallExact>(blocks->getTopBlocks(blocks_n), blocks_n);

  size_t counter = blocks_total - blocks_n + 1;
  wrapper.subscribe(
      [&counter](const auto &b) { ASSERT_EQ(b->height(), counter++); });

  ASSERT_TRUE(wrapper.validate());
}

/**
 * @given block store with preinserted blocks
 * @when hasTxWithHash is invoked on existing transaction hash
 * @then True is returned
 */
TEST_F(BlockQueryTest, HasTxWithExistingHash) {
  for (const auto &hash : tx_hashes) {
    EXPECT_TRUE(blocks->hasTxWithHash(hash));
  }
}

/**
 * @given block store with preinserted blocks
 * user1@test AND 1 tx created by user2@test
 * @when hasTxWithHash is invoked on non-existing hash
 * @then False is returned
 */
TEST_F(BlockQueryTest, HasTxWithInvalidHash) {
  shared_model::crypto::Hash invalid_tx_hash(zero_string);
  EXPECT_FALSE(blocks->hasTxWithHash(invalid_tx_hash));
}

/**
 * @given block store with preinserted blocks
 * @when getTopBlock is invoked on this block store
 * @then returned top block's height is equal to the inserted one's
 */
TEST_F(BlockQueryTest, GetTopBlockSuccess) {
  auto top_block_opt = framework::expected::val(blocks->getTopBlock());
  ASSERT_TRUE(top_block_opt);
  ASSERT_EQ(top_block_opt.value().value->height(), 2);
}

/**
 * @given empty block store
 * @when getTopBlock is invoked on this block store
 * @then result must be a string error, because no block was fetched
 */
TEST_F(BlockQueryTest, GetTopBlockFail) {
  EXPECT_CALL(*mock_file, last_id()).WillRepeatedly(Return(0));
  EXPECT_CALL(*mock_file, get(mock_file->last_id()))
      .WillOnce(Return(boost::none));

  auto top_block_error = framework::expected::err(empty_blocks->getTopBlock());
  ASSERT_TRUE(top_block_error);
  ASSERT_EQ(top_block_error.value().error, "error while fetching the last block");
}<|MERGE_RESOLUTION|>--- conflicted
+++ resolved
@@ -40,27 +40,13 @@
     auto tmp = FlatFile::create(block_store_path);
     ASSERT_TRUE(tmp);
     file = std::move(*tmp);
-<<<<<<< HEAD
+    mock_file = std::make_shared<MockKeyValueStorage>();
     sql = std::make_unique<soci::session>(soci::postgresql, pgopt_);
 
     index = std::make_shared<PostgresBlockIndex>(*sql);
     blocks = std::make_shared<PostgresBlockQuery>(*sql, *file);
-=======
-    mock_file = std::make_shared<MockKeyValueStorage>();
-    postgres_connection = std::make_unique<pqxx::lazyconnection>(pgopt_);
-    try {
-      postgres_connection->activate();
-    } catch (const pqxx::broken_connection &e) {
-      FAIL() << "Connection to PostgreSQL broken: " << e.what();
-    }
-    transaction = std::make_unique<pqxx::nontransaction>(
-        *postgres_connection, "Postgres block indexes");
-
-    index = std::make_shared<PostgresBlockIndex>(*transaction);
-    blocks = std::make_shared<PostgresBlockQuery>(*transaction, *file);
     empty_blocks =
-        std::make_shared<PostgresBlockQuery>(*transaction, *mock_file);
->>>>>>> 73ad8a72
+        std::make_shared<PostgresBlockQuery>(*sql, *mock_file);
 
     *sql << init_;
 
