/**
 * Copyright Soramitsu Co., Ltd. 2017 All Rights Reserved.
 * http://soramitsu.co.jp
 *
 * Licensed under the Apache License, Version 2.0 (the "License");
 * you may not use this file except in compliance with the License.
 * You may obtain a copy of the License at
 *
 *        http://www.apache.org/licenses/LICENSE-2.0
 *
 * Unless required by applicable law or agreed to in writing, software
 * distributed under the License is distributed on an "AS IS" BASIS,
 * WITHOUT WARRANTIES OR CONDITIONS OF ANY KIND, either express or implied.
 * See the License for the specific language governing permissions and
 * limitations under the License.
 */

#ifndef IROHA_AMETSUCHI_FIXTURE_HPP
#define IROHA_AMETSUCHI_FIXTURE_HPP

#include <gtest/gtest.h>
#include <boost/filesystem.hpp>
#include <pqxx/pqxx>
#include "ametsuchi/impl/storage_impl.hpp"
#include "common/files.hpp"
#include "logger/logger.hpp"
<<<<<<< HEAD
#include "model/generators/command_generator.hpp"
=======
>>>>>>> 61969d20

namespace iroha {
  namespace ametsuchi {
    /**
     * Class with ametsuchi initialization
     */
    class AmetsuchiTest : public ::testing::Test {
     public:
      AmetsuchiTest() {
        auto log = logger::testLog("AmetsuchiTest");

        boost::filesystem::create_directory(block_store_path);
        auto pg_host = std::getenv("IROHA_POSTGRES_HOST");
        auto pg_port = std::getenv("IROHA_POSTGRES_PORT");
        auto pg_user = std::getenv("IROHA_POSTGRES_USER");
        auto pg_pass = std::getenv("IROHA_POSTGRES_PASSWORD");
        if (not pg_host) {
          return;
        }
        std::stringstream ss;
        ss << "host=" << pg_host << " port=" << pg_port << " user=" << pg_user
           << " password=" << pg_pass;
        pgopt_ = ss.str();
        log->info("host={}, port={}, user={}, password={}",
                  pg_host,
                  pg_port,
                  pg_user,
                  pg_pass);
      }

     protected:
      virtual void clear() {
        pqxx::work txn(*connection);
        txn.exec(drop_);
        txn.commit();

        iroha::remove_dir_contents(block_store_path);
      }

      virtual void disconnect() {
        connection->disconnect();
      }

      virtual void connect() {
        connection = std::make_shared<pqxx::lazyconnection>(pgopt_);
        try {
          connection->activate();
        } catch (const pqxx::broken_connection &e) {
          FAIL() << "Connection to PostgreSQL broken: " << e.what();
        }

        StorageImpl::create(block_store_path, pgopt_)
            .match([&](iroha::expected::Value<std::shared_ptr<StorageImpl>>
                           &_storage) { storage = _storage.value; },
                   [](iroha::expected::Error<std::string> &error) {
                     FAIL() << "StorageImpl: " << error.error;
                   });
      }

      void SetUp() override {
        connect();
        storage->dropStorage();
      }

      void TearDown() override {
        clear();
        disconnect();
      }

      std::shared_ptr<pqxx::lazyconnection> connection;

      std::shared_ptr<StorageImpl> storage;

      std::shared_ptr<StorageImpl> storage;

      std::string pgopt_ =
          "host=localhost port=5432 user=postgres password=mysecretpassword";

      std::string block_store_path =
          (boost::filesystem::temp_directory_path() / "block_store").string();

      // TODO(warchant): IR-1019 hide SQLs under some interface
      const std::string drop_ = R"(
DROP TABLE IF EXISTS account_has_signatory;
DROP TABLE IF EXISTS account_has_asset;
DROP TABLE IF EXISTS role_has_permissions;
DROP TABLE IF EXISTS account_has_roles;
DROP TABLE IF EXISTS account_has_grantable_permissions;
DROP TABLE IF EXISTS account;
DROP TABLE IF EXISTS asset;
DROP TABLE IF EXISTS domain;
DROP TABLE IF EXISTS signatory;
DROP TABLE IF EXISTS peer;
DROP TABLE IF EXISTS role;
DROP TABLE IF EXISTS height_by_hash;
DROP TABLE IF EXISTS height_by_account_set;
DROP TABLE IF EXISTS index_by_creator_height;
DROP TABLE IF EXISTS index_by_id_height_asset;
)";

      const std::string init_ = R"(
CREATE TABLE IF NOT EXISTS role (
    role_id character varying(32),
    PRIMARY KEY (role_id)
);
CREATE TABLE IF NOT EXISTS domain (
    domain_id character varying(255),
    default_role character varying(32) NOT NULL REFERENCES role(role_id),
    PRIMARY KEY (domain_id)
);
CREATE TABLE IF NOT EXISTS signatory (
    public_key bytea NOT NULL,
    PRIMARY KEY (public_key)
);
CREATE TABLE IF NOT EXISTS account (
    account_id character varying(288),
    domain_id character varying(255) NOT NULL REFERENCES domain,
    quorum int NOT NULL,
    data JSONB,
    PRIMARY KEY (account_id)
);
CREATE TABLE IF NOT EXISTS account_has_signatory (
    account_id character varying(288) NOT NULL REFERENCES account,
    public_key bytea NOT NULL REFERENCES signatory,
    PRIMARY KEY (account_id, public_key)
);
CREATE TABLE IF NOT EXISTS peer (
    public_key bytea NOT NULL,
    address character varying(261) NOT NULL UNIQUE,
    PRIMARY KEY (public_key)
);
CREATE TABLE IF NOT EXISTS asset (
    asset_id character varying(288),
    domain_id character varying(255) NOT NULL REFERENCES domain,
    precision int NOT NULL,
    data json,
    PRIMARY KEY (asset_id)
);
CREATE TABLE IF NOT EXISTS account_has_asset (
    account_id character varying(288) NOT NULL REFERENCES account,
    asset_id character varying(288) NOT NULL REFERENCES asset,
    amount decimal NOT NULL,
    PRIMARY KEY (account_id, asset_id)
);
CREATE TABLE IF NOT EXISTS role_has_permissions (
    role_id character varying(32) NOT NULL REFERENCES role,
    permission_id character varying(45),
    PRIMARY KEY (role_id, permission_id)
);
CREATE TABLE IF NOT EXISTS account_has_roles (
    account_id character varying(288) NOT NULL REFERENCES account,
    role_id character varying(32) NOT NULL REFERENCES role,
    PRIMARY KEY (account_id, role_id)
);
CREATE TABLE IF NOT EXISTS account_has_grantable_permissions (
    permittee_account_id character varying(288) NOT NULL REFERENCES account,
    account_id character varying(288) NOT NULL REFERENCES account,
    permission_id character varying(45),
    PRIMARY KEY (permittee_account_id, account_id, permission_id)
);
CREATE TABLE IF NOT EXISTS height_by_hash (
    hash bytea,
    height text
);
CREATE TABLE IF NOT EXISTS height_by_account_set (
    account_id text,
    height text
);
CREATE TABLE IF NOT EXISTS index_by_creator_height (
    id serial,
    creator_id text,
    height text,
    index text
);
CREATE TABLE IF NOT EXISTS index_by_id_height_asset (
    id text,
    height text,
    asset_id text,
    index text
);
)";
    };
  }  // namespace ametsuchi
}  // namespace iroha

#endif  // IROHA_AMETSUCHI_FIXTURE_HPP<|MERGE_RESOLUTION|>--- conflicted
+++ resolved
@@ -24,10 +24,6 @@
 #include "ametsuchi/impl/storage_impl.hpp"
 #include "common/files.hpp"
 #include "logger/logger.hpp"
-<<<<<<< HEAD
-#include "model/generators/command_generator.hpp"
-=======
->>>>>>> 61969d20
 
 namespace iroha {
   namespace ametsuchi {
@@ -98,8 +94,6 @@
       }
 
       std::shared_ptr<pqxx::lazyconnection> connection;
-
-      std::shared_ptr<StorageImpl> storage;
 
       std::shared_ptr<StorageImpl> storage;
 
