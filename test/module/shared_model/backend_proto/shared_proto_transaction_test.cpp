/**
 * Copyright Soramitsu Co., Ltd. 2017 All Rights Reserved.
 * http://soramitsu.co.jp
 *
 * Licensed under the Apache License, Version 2.0 (the "License");
 * you may not use this file except in compliance with the License.
 * You may obtain a copy of the License at
 *
 *        http://www.apache.org/licenses/LICENSE-2.0
 *
 * Unless required by applicable law or agreed to in writing, software
 * distributed under the License is distributed on an "AS IS" BASIS,
 * WITHOUT WARRANTIES OR CONDITIONS OF ANY KIND, either express or implied.
 * See the License for the specific language governing permissions and
 * limitations under the License.
 */

#include "backend/protobuf/transaction.hpp"
#include "builders/protobuf/transaction.hpp"
#include "cryptography/crypto_provider/crypto_signer.hpp"
#include "cryptography/ed25519_sha3_impl/crypto_provider.hpp"

#include <gtest/gtest.h>

// common data for tests
auto created_time = iroha::time::now();
std::string creator_account_id = "admin@test";

/**
 * generates sample transaction without commands
 * @return generated transaction
 */
iroha::protocol::Transaction generateEmptyTransaction() {
  iroha::protocol::Transaction proto_tx;
  auto &payload = *proto_tx.mutable_payload()->mutable_reduced_payload();
  payload.set_creator_account_id(creator_account_id);
  payload.set_created_time(created_time);
  payload.set_quorum(1);

  return proto_tx;
}

/**
 * Helper function to generate AddAssetQuantityCommand
 * @param asset_id asset id to add value to
 * @return AddAssetQuantity protocol command
 */
iroha::protocol::AddAssetQuantity generateAddAssetQuantity(
    std::string asset_id) {
  iroha::protocol::AddAssetQuantity command;

  command.set_asset_id(asset_id);
  command.mutable_amount()->mutable_value()->set_fourth(1000);
  command.mutable_amount()->set_precision(2);

  return command;
}

/**
 * @given transaction field values and sample command values, reference tx
 * @when create transaction with sample command using transaction builder
 * @then transaction is built correctly
 */
TEST(ProtoTransaction, Builder) {
  iroha::protocol::Transaction proto_tx = generateEmptyTransaction();

<<<<<<< HEAD
  std::string account_id = "admin@test", asset_id = "coin#test",
              amount = "10.00";
  auto command = proto_tx.mutable_payload()
                     ->mutable_reduced_payload()
                     ->add_commands()
                     ->mutable_add_asset_quantity();
=======
  std::string asset_id = "coin#test", amount = "10.00";
  auto command =
      proto_tx.mutable_payload()->add_commands()->mutable_add_asset_quantity();
>>>>>>> 0712731d

  command->CopyFrom(generateAddAssetQuantity(asset_id));

  auto keypair =
      shared_model::crypto::CryptoProviderEd25519Sha3::generateKeypair();
  auto signedProto = shared_model::crypto::CryptoSigner<>::sign(
      shared_model::crypto::Blob(proto_tx.payload().SerializeAsString()),
      keypair);

  auto sig = proto_tx.add_signatures();
  sig->set_pubkey(shared_model::crypto::toBinaryString(keypair.publicKey()));
  sig->set_signature(shared_model::crypto::toBinaryString(signedProto));

  auto tx = shared_model::proto::TransactionBuilder()
                .creatorAccountId(creator_account_id)
                .addAssetQuantity(asset_id, amount)
                .createdTime(created_time)
                .quorum(1)
                .build();

  auto signedTx = tx.signAndAddSignature(keypair).finish();
  auto &proto = signedTx.getTransport();

  ASSERT_EQ(proto_tx.SerializeAsString(), proto.SerializeAsString());
}

/**
 * @given transaction field values and sample command values with wrongly set
 * values
 * @when create transaction with sample command using transaction builder
 * @then transaction throws exception due to badly formed fields in commands
 */
TEST(ProtoTransaction, BuilderWithInvalidTx) {
  std::string invalid_account_id = "admintest";  // invalid account_id without @
  std::string invalid_asset_id = "cointest",     // invalid asset_id without #
      amount = "10.00";

  ASSERT_THROW(shared_model::proto::TransactionBuilder()
                   .creatorAccountId(invalid_account_id)
                   .addAssetQuantity(invalid_asset_id, amount)
                   .createdTime(created_time)
                   .quorum(1)
                   .build(),
               std::invalid_argument);
}<|MERGE_RESOLUTION|>--- conflicted
+++ resolved
@@ -64,18 +64,12 @@
 TEST(ProtoTransaction, Builder) {
   iroha::protocol::Transaction proto_tx = generateEmptyTransaction();
 
-<<<<<<< HEAD
   std::string account_id = "admin@test", asset_id = "coin#test",
               amount = "10.00";
   auto command = proto_tx.mutable_payload()
                      ->mutable_reduced_payload()
                      ->add_commands()
                      ->mutable_add_asset_quantity();
-=======
-  std::string asset_id = "coin#test", amount = "10.00";
-  auto command =
-      proto_tx.mutable_payload()->add_commands()->mutable_add_asset_quantity();
->>>>>>> 0712731d
 
   command->CopyFrom(generateAddAssetQuantity(asset_id));
 
