set(JSON_PATH "${PROJECT_SOURCE_DIR}/core/vendor/json")

include_directories(
  ${JSON_PATH}/src
  ${PROJECT_SOURCE_DIR}/core
)

ADD_LIBRARY(http_server_with_cappuccino STATIC 
  http_server_with_cappuccino.cpp
)

target_link_libraries(http_server_with_cappuccino
  ssl
  crypto
  logger
  datetime
  objects
  base64
  signature
  convertor
  connection_with_grpc
<<<<<<< HEAD
  peer_service_with_json

  domain_repository
=======
>>>>>>> 49cba164
  event_repository
)<|MERGE_RESOLUTION|>--- conflicted
+++ resolved
@@ -19,11 +19,7 @@
   signature
   convertor
   connection_with_grpc
-<<<<<<< HEAD
-  peer_service_with_json
-
+  config_manager
   domain_repository
-=======
->>>>>>> 49cba164
   event_repository
 )