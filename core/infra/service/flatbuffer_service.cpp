/**
 * Copyright Soramitsu Co., Ltd. 2016 All Rights Reserved.
 * http://soramitsu.co.jp
 *
 * Licensed under the Apache License, Version 2.0 (the "License");
 * you may not use this file except in compliance with the License.
 * You may obtain a copy of the License at
 *
 *        http://www.apache.org/licenses/LICENSE-2.0
 *
 * Unless required by applicable law or agreed to in writing, software
 * distributed under the License is distributed on an "AS IS" BASIS,
 * WITHOUT WARRANTIES OR CONDITIONS OF ANY KIND, either express or implied.
 * See the License for the specific language governing permissions and
 * limitations under the License.
 */

#include <main_generated.h>
#include <service/flatbuffer_service.h>
#include <utils/datetime.hpp>
#include <utils/expected.hpp>
#include <utils/logger.hpp>
#include <crypto/signature.hpp>
#include <crypto/base64.hpp>
#include <crypto/hash.hpp>
#include <time.h>

#include <iostream>
#include <map>
#include <memory>
#include <string>

namespace flatbuffer_service {

/**
 * CreateCommandDirect
 */
flatbuffers::Offset<void> CreateCommandDirect(
    flatbuffers::FlatBufferBuilder& _fbb, const void* obj,
    ::iroha::Command /* Command */ type) {
  switch (type) {
      case ::iroha::Command::NONE: {
      logger::error("flatbuffer service") << "Command_NONE";
      exit(1);
    }
    case ::iroha::Command::AssetCreate: {
      auto ptr = reinterpret_cast<const ::iroha::AssetCreate*>(obj);
      return ::iroha::CreateAssetCreateDirect(
                 _fbb, ptr->asset_name()->c_str(), ptr->domain_name()->c_str(),
                 ptr->ledger_name()->c_str()
      ).Union();
    }
  case ::iroha::Command::AssetAdd: {
      auto ptr = reinterpret_cast<const ::iroha::AssetAdd*>(obj);
      auto asset =
          std::vector<uint8_t>(ptr->asset()->begin(), ptr->asset()->end());
      return ::iroha::CreateAssetAddDirect(_fbb, ptr->accPubKey()->c_str(),
                                           &asset)
          .Union();
    }
      case ::iroha::Command::AssetRemove: {
      auto ptr = reinterpret_cast<const ::iroha::AssetRemove*>(obj);
      auto asset =
          std::vector<uint8_t>(ptr->asset()->begin(), ptr->asset()->end());
      return ::iroha::CreateAssetRemoveDirect(_fbb, ptr->accPubKey()->c_str(),
                                              &asset)
          .Union();
    }
      case ::iroha::Command::AssetTransfer: {
      auto ptr = reinterpret_cast<const ::iroha::AssetTransfer*>(obj);
      auto asset =
          std::vector<uint8_t>(ptr->asset()->begin(), ptr->asset()->end());
      return ::iroha::CreateAssetTransferDirect(
                 _fbb, &asset, ptr->sender()->c_str(), ptr->receiver()->c_str())
          .Union();
    }
      case ::iroha::Command::PeerAdd: {
      auto ptr = reinterpret_cast<const ::iroha::PeerAdd*>(obj);
      auto peer =
          std::vector<uint8_t>(ptr->peer()->begin(), ptr->peer()->end());
      return ::iroha::CreatePeerAddDirect(_fbb, &peer).Union();
    }
      case ::iroha::Command::PeerRemove: {
      auto ptr = reinterpret_cast<const ::iroha::PeerRemove*>(obj);
      return ::iroha::CreatePeerRemoveDirect(_fbb, ptr->peerPubKey()->c_str()).Union();
    }
      case ::iroha::Command::PeerSetActive: {
      auto ptr = reinterpret_cast<const ::iroha::PeerSetActive*>(obj);
      return ::iroha::CreatePeerSetActiveDirect(
                 _fbb, ptr->peerPubKey()->c_str(), ptr->active())
          .Union();
    }
      case ::iroha::Command::PeerSetTrust: {
      auto ptr = reinterpret_cast<const ::iroha::PeerSetTrust*>(obj);
      return ::iroha::CreatePeerSetTrustDirect(_fbb, ptr->peerPubKey()->c_str(),
                                               ptr->trust())
          .Union();
    }
      case ::iroha::Command::PeerChangeTrust: {
      auto ptr = reinterpret_cast<const ::iroha::PeerChangeTrust*>(obj);
      return ::iroha::CreatePeerChangeTrustDirect(
                 _fbb, ptr->peerPubKey()->c_str(), ptr->delta())
          .Union();
    }
      case ::iroha::Command::AccountAdd: {
      auto ptr = reinterpret_cast<const ::iroha::AccountAdd*>(obj);
      auto account =
          std::vector<uint8_t>(ptr->account()->begin(), ptr->account()->end());
      return ::iroha::CreateAccountAddDirect(_fbb, &account).Union();
    }
      case ::iroha::Command::AccountRemove: {
      auto ptr = reinterpret_cast<const ::iroha::AccountRemove*>(obj);
      return ::iroha::CreateAccountRemoveDirect(_fbb, ptr->pubkey()->c_str()).Union();
    }
      case ::iroha::Command::AccountAddSignatory: {
      auto ptr = reinterpret_cast<const ::iroha::AccountAddSignatory*>(obj);
      auto signatory = std::vector<flatbuffers::Offset<flatbuffers::String>>(
          ptr->signatory()->begin(), ptr->signatory()->end());
      return ::iroha::CreateAccountAddSignatoryDirect(
                 _fbb, ptr->account()->c_str(), &signatory)
          .Union();
    }
      case ::iroha::Command::AccountRemoveSignatory: {
      auto ptr = reinterpret_cast<const ::iroha::AccountRemoveSignatory*>(obj);
      auto signatory = std::vector<flatbuffers::Offset<flatbuffers::String>>(
          ptr->signatory()->begin(), ptr->signatory()->end());
      return ::iroha::CreateAccountRemoveSignatoryDirect(
                 _fbb, ptr->account()->c_str(), &signatory)
          .Union();
    }
      case ::iroha::Command::AccountSetUseKeys: {
      auto ptr = reinterpret_cast<const ::iroha::AccountSetUseKeys*>(obj);
      auto accounts = std::vector<flatbuffers::Offset<flatbuffers::String>>(
          ptr->accounts()->begin(), ptr->accounts()->end());
      return ::iroha::CreateAccountSetUseKeysDirect(_fbb, &accounts,
                                                    ptr->useKeys())
          .Union();
    }
      case ::iroha::Command::ChaincodeAdd: {
      auto ptr = reinterpret_cast<const ::iroha::ChaincodeAdd*>(obj);
      auto code =
          std::vector<uint8_t>(ptr->code()->begin(), ptr->code()->end());
      return ::iroha::CreateChaincodeAddDirect(_fbb, &code).Union();
    }
      case ::iroha::Command::ChaincodeRemove: {
      auto ptr = reinterpret_cast<const ::iroha::ChaincodeRemove*>(obj);
      auto code =
          std::vector<uint8_t>(ptr->code()->begin(), ptr->code()->end());
      return ::iroha::CreateChaincodeRemoveDirect(_fbb, &code).Union();
    }
      case ::iroha::Command::ChaincodeExecute: {
      auto ptr = reinterpret_cast<const ::iroha::ChaincodeExecute*>(obj);
      return ::iroha::CreateChaincodeExecuteDirect(
                 _fbb, ptr->code_name()->c_str(), ptr->domain_name()->c_str(),
                 ptr->ledger_name()->c_str())
          .Union();
    }
    default: {
      throw exception::NotImplementedException("No match Command type",
                                               __FILE__);
    }
  }
}

std::vector<uint8_t> CreateAccountBuffer(
    const char* publicKey, const char* alias,
    const std::vector<std::string>& signatories, uint16_t useKeys) {
  if (&signatories != nullptr) {
    flatbuffers::FlatBufferBuilder fbbAccount;

    std::vector<flatbuffers::Offset<flatbuffers::String>> signatoryOffsets;
    for (const auto& e : signatories) {
      signatoryOffsets.push_back(fbbAccount.CreateString(e));
    }

    auto accountOffset = ::iroha::CreateAccountDirect(
        fbbAccount, publicKey, alias, &signatoryOffsets, 1);
    fbbAccount.Finish(accountOffset);

    auto buf = fbbAccount.GetBufferPointer();
    std::vector<uint8_t> buffer;
    buffer.assign(buf, buf + fbbAccount.GetSize());
    return buffer;
  } else {
    flatbuffers::FlatBufferBuilder fbbAccount;
    auto accountOffset =
        ::iroha::CreateAccountDirect(fbbAccount, publicKey, alias, nullptr, 1);
    fbbAccount.Finish(accountOffset);

    auto buf = fbbAccount.GetBufferPointer();
    return std::vector<uint8_t>(buf, buf + fbbAccount.GetSize());
  }
}

/**
 * toString
 * - it returns string dump of arguments' tx like DebugString in protocol
 * buffer. ToDo If transaction scheme is changed, We changes this code.
 */
std::string toString(const iroha::Transaction& tx) {
  std::string res = "";
  if (tx.creatorPubKey() != nullptr) {
    res += "creatorPubKey:" + tx.creatorPubKey()->str() + ",\n";
  }
  if (tx.signatures() != nullptr) {
    res += "signatures:[\n";
    for (const auto& s : *tx.signatures()) {
      if (s->publicKey() != nullptr || s->signature() != nullptr) {
        res += "  [\n    publicKey:" + s->publicKey()->str() + ",\n";
        res += "    signature:" +
               std::string(s->signature()->begin(), s->signature()->end()) +
               ",\n";
        res += "    timestamp:" + std::to_string(s->timestamp()) + "\n  ]\n";
      } else {
        res += "[brolen]\n";
      }
    }
    res += "]\n";
  }
  if (tx.attachment() != nullptr) {
    assert(tx.attachment()->mime() != nullptr);
    assert(tx.attachment()->data() != nullptr);

    res += "attachment:[\n";
    res += " mime:" +
           std::string(tx.attachment()->mime()->begin(),
                       tx.attachment()->mime()->end()) +
           ",\n";
    res += " data:" +
           std::string(tx.attachment()->data()->begin(),
                       tx.attachment()->data()->end()) +
           ",\n";
    res += "]\n";
  }

  std::map<iroha::Command, std::function<std::string(const void*)>>
      command_to_strings;
  std::map<iroha::AnyAsset, std::function<std::string(const void*)>>
      any_asset_to_strings;

  any_asset_to_strings[iroha::AnyAsset::ComplexAsset] =
      [&](const void* asset) -> std::string {
    const iroha::ComplexAsset* ast =
        static_cast<const iroha::ComplexAsset*>(asset);

    std::string res = " ComplexAsset[\n";
    res += "        asset_name:" + ast->asset_name()->str() + ",\n";
    res += "        domain_name:" + ast->domain_name()->str() + ",\n";
    res += "        ledger_name:" + ast->ledger_name()->str() + ",\n";
    res += "        description:" + ast->description()->str() + "\n";
    res += "        asset:logic:WIP\n";
    res += "    ]\n";
    return res;
  };
  any_asset_to_strings[iroha::AnyAsset::Currency] =
      [&](const void* asset) -> std::string {
    const iroha::Currency* ast = static_cast<const iroha::Currency*>(asset);

    std::string res = " Currency[\n";
    res += "        currency_name:" + ast->currency_name()->str() + ",\n";
    res += "        domain_name:" + ast->domain_name()->str() + ",\n";
    res += "        ledger_name:" + ast->ledger_name()->str() + ",\n";
    res += "        description:" + ast->description()->str() + "\n";
    res += "        amount:" + std::to_string(ast->amount()) + "\n";
    res += "        precision:" + std::to_string(ast->precision()) + "\n";
    res += "    ]\n";
    return res;
  };

  command_to_strings[iroha::Command::AssetCreate] =
      [&](const void* command) -> std::string {
    const iroha::AssetCreate* cmd =
        static_cast<const iroha::AssetCreate*>(command);

    std::string res = "AssetCreate[\n";
    res += "    ledger_name:" + cmd->ledger_name()->str() + ",\n";
    res += "    domain_name:" + cmd->domain_name()->str() + ",\n";
    res += "    asset_name:" + cmd->asset_name()->str() + "\n";
    res += "]\n";
    return res;
  };

  command_to_strings[iroha::Command::AssetCreate] =
      [&](const void* command) -> std::string {
    const iroha::AssetCreate* cmd =
        static_cast<const iroha::AssetCreate*>(command);

    std::string res = "AssetCreate[\n";
    res += "    ledger_name:" + cmd->ledger_name()->str() + ",\n";
    res += "    domain_name:" + cmd->domain_name()->str() + ",\n";
    res += "    asset_name:" + cmd->asset_name()->str() + "\n";
    res += "]\n";
    return res;
  };
  command_to_strings[iroha::Command::AssetAdd] =
      [&](const void* command) -> std::string {
    const iroha::AssetAdd* cmd = static_cast<const iroha::AssetAdd*>(command);

    std::string res = "AssetAdd[\n";
    res += "    accPubKey:" + cmd->accPubKey()->str() + ",\n";
    res += "    asset:" +
           any_asset_to_strings[cmd->asset_nested_root()->asset_type()](
               cmd->asset_nested_root()->asset());
    res += "]\n";
    return res;
  };
  command_to_strings[iroha::Command::AssetRemove] =
      [&](const void* command) -> std::string {
    const iroha::AssetRemove* cmd =
        static_cast<const iroha::AssetRemove*>(command);

    std::string res = "AssetRemove[\n";
    res += "    accPubKey:" + cmd->accPubKey()->str() + ",\n";
    res += "    asset:" +
           any_asset_to_strings[cmd->asset_nested_root()->asset_type()](
               cmd->asset_nested_root()->asset());
    res += "]\n";
    return res;
  };
  command_to_strings[iroha::Command::AssetTransfer] =
      [&](const void* command) -> std::string {
    const iroha::AssetTransfer* cmd =
        static_cast<const iroha::AssetTransfer*>(command);

    std::string res = "AssetTransfer[\n";
    res += "    sender:" + cmd->sender()->str() + ",\n";
    res += "    receiver:" + cmd->receiver()->str() + ",\n";
    res += "    asset:" +
           any_asset_to_strings[cmd->asset_nested_root()->asset_type()](
               cmd->asset_nested_root()->asset());
    res += "]\n";
    return res;
  };

  command_to_strings[iroha::Command::PeerAdd] =
      [&](const void* command) -> std::string {
    const iroha::PeerAdd* cmd = static_cast<const iroha::PeerAdd*>(command);

    std::string res = "PeerAdd[\n";
    res += "    peer:publicKey:" + cmd->peer_nested_root()->publicKey()->str() +
           ",\n";
    res += "    peer:ip:" + cmd->peer_nested_root()->ip()->str() + ",\n";
    res += "    peer:active:" +
           std::to_string(cmd->peer_nested_root()->active()) + ",\n";
    res += "    peer:join_network:" +
           std::to_string(cmd->peer_nested_root()->join_network()) + ",\n";
    res += "    peer:join_validation:" +
           std::to_string(cmd->peer_nested_root()->join_validation()) + "\n";
    res += "]\n";
    return res;
  };
  command_to_strings[iroha::Command::PeerRemove] =
      [&](const void* command) -> std::string {
    const iroha::PeerRemove* cmd =
        static_cast<const iroha::PeerRemove*>(command);

    std::string res = "PeerRemove[\n";
    res += "    peer:publicKey:" + cmd->peerPubKey()->str();
    res += "\n]\n";
    return res;
  };
  command_to_strings[iroha::Command::PeerSetActive] =
      [&](const void* command) -> std::string {
    const iroha::PeerSetActive* cmd =
        static_cast<const iroha::PeerSetActive*>(command);

    std::string res = "PeerSetActive[\n";
    res += "    peer:peerPubKey:" + cmd->peerPubKey()->str() + ",\n";
    res += "]\n";
    return res;
  };
  command_to_strings[iroha::Command::PeerSetTrust] =
      [&](const void* command) -> std::string {
    const iroha::PeerSetTrust* cmd =
        static_cast<const iroha::PeerSetTrust*>(command);

    std::string res = "PeerSetTrust[\n";
    res += "    peerPubKey:" + cmd->peerPubKey()->str() + ",\n";
    res += "    trust:" + std::to_string(cmd->trust()) + ",\n";
    res += "]\n";
    return res;
  };
  command_to_strings[iroha::Command::PeerChangeTrust] =
      [&](const void* command) -> std::string {
    const iroha::PeerChangeTrust* cmd =
        static_cast<const iroha::PeerChangeTrust*>(command);

    std::string res = "PeerSetTrust[\n";
    res += "    peerPubKey:" + cmd->peerPubKey()->str() + ",\n";
    res += "    delta:" + std::to_string(cmd->delta()) + "\n";
    res += "]\n";
    return res;
  };

  command_to_strings[iroha::Command::AccountAdd] =
      [&](const void* command) -> std::string {
    const iroha::AccountAdd* cmd =
        static_cast<const iroha::AccountAdd*>(command);
    std::string res = "AccountAdd[\n";
    if (cmd->account_nested_root() != nullptr) {
      if (cmd->account_nested_root()->alias() != 0) {
        res += "    account:alias:" +
               cmd->account_nested_root()->alias()->str() + ",\n";
      }
      if (cmd->account_nested_root()->pubKey() != nullptr) {
        res += "    account:pubKey:" +
               cmd->account_nested_root()->pubKey()->str() + ",\n";
      }
      if (cmd->account_nested_root()->signatories() != nullptr) {
        for (const auto& s : *cmd->account_nested_root()->signatories()) {
          res += "        signature[" + s->str() + "]\n";
        }
      }
    }
    res += "]\n";
    return res;
  };
  command_to_strings[iroha::Command::AccountRemove] =
      [&](const void* command) -> std::string {
    const iroha::AccountRemove* cmd =
        static_cast<const iroha::AccountRemove*>(command);

    std::string res = "AccountRemove[\n";
    res +=     cmd->pubkey()->c_str();
    res += "]\n";
    return res;
  };
  command_to_strings[iroha::Command::AccountAddSignatory] =
      [&](const void* command) -> std::string {
    const iroha::AccountAddSignatory* cmd =
        static_cast<const iroha::AccountAddSignatory*>(command);

    std::string res = "AccountAddSignatory[\n";
    res += "    account:" + cmd->account()->str() + ",\n";
    for (const auto& s : *cmd->signatory()) {
      res += "        signature[" + s->str() + "]\n";
    }
    res += "]\n";
    return res;
  };
  command_to_strings[iroha::Command::AccountRemoveSignatory] =
      [&](const void* command) -> std::string {
    const iroha::AccountRemoveSignatory* cmd =
        static_cast<const iroha::AccountRemoveSignatory*>(command);

    std::string res = "AccountRemoveSignatory[\n";
    res += "    account:" + cmd->account()->str() + ",\n";
    for (const auto& s : *cmd->signatory()) {
      res += "        signature[" + s->str() + "]\n";
    }
    res += "]\n";
    return res;
  };
  command_to_strings[iroha::Command::AccountSetUseKeys] =
      [&](const void* command) -> std::string {
    const iroha::AccountSetUseKeys* cmd =
        static_cast<const iroha::AccountSetUseKeys*>(command);

    std::string res = "AccountSetUseKeys[\n";
    for (const auto& a : *cmd->accounts()) {
      res += "        account[" + a->str() + "]\n";
    }
    res += "    account:useKeys:" + std::to_string(cmd->useKeys()) + "\n";
    res += "]\n";
    return res;
  };

  command_to_strings[iroha::Command::ChaincodeAdd] =
      [&](const void* command) -> std::string {
    const iroha::ChaincodeAdd* cmd =
        static_cast<const iroha::ChaincodeAdd*>(command);

    std::string res = "ChaincodeAdd[\n";
    res += "]\n";
    return res;
  };
  command_to_strings[iroha::Command::ChaincodeRemove] =
      [&](const void* command) -> std::string {
    const iroha::ChaincodeRemove* cmd =
        static_cast<const iroha::ChaincodeRemove*>(command);

    std::string res = "ChaincodeRemove[\n";
    res += "]\n";
  };
  command_to_strings[iroha::Command::ChaincodeExecute] =
      [&](const void* command) -> std::string {
    const iroha::ChaincodeExecute* cmd =
        static_cast<const iroha::ChaincodeExecute*>(command);

    std::string res = "ChaincodeExecute[\n";
    res += "]\n";
  };
  res += command_to_strings[tx.command_type()](tx.command());
  return res;
}

namespace detail {
/**
 * copyPeerSignatures
 * - copies peer signatures of consensus event and write data to given
 *   FlatBufferBuilder
 */
Expected<std::vector<flatbuffers::Offset<::iroha::Signature>>>
copyPeerSignaturesOf(flatbuffers::FlatBufferBuilder& fbb,
                     const ::iroha::ConsensusEvent& event) {
  std::vector<flatbuffers::Offset<::iroha::Signature>> peerSignatures;

  for (const auto& aPeerSig : *event.peerSignatures()) {
    // TODO: Check signature is broken.
    VoidHandler handler;
    handler = ensureNotNull(aPeerSig);
    if (!handler) {
      logger::error("Connection with grpc") << "Peer signature is null";
      return makeUnexpected(handler.excptr());
    }

    handler = ensureNotNull(aPeerSig->signature());
    if (!handler) {
      logger::error("Connection with grpc") << "Peer signature is null";
      return makeUnexpected(handler.excptr());
    }

    std::vector<uint8_t> aPeerSigBlob(aPeerSig->signature()->begin(),
                                      aPeerSig->signature()->end());
    peerSignatures.push_back(
        ::iroha::CreateSignatureDirect(fbb, aPeerSig->publicKey()->c_str(),
                                       &aPeerSigBlob, aPeerSig->timestamp()));
  }

  return peerSignatures;
}

Expected<std::vector<flatbuffers::Offset<::iroha::Signature>>>
copySignaturesOfTx(flatbuffers::FlatBufferBuilder& fbb,
                   const ::iroha::Transaction& fromTx) {
  std::vector<flatbuffers::Offset<::iroha::Signature>> tx_signatures;

  auto handler = ensureNotNull(fromTx.signatures());
  if (!handler) {
    logger::error("Connection with grpc") << "Transaction signature is null";
    return makeUnexpected(handler.excptr());
  }

  for (auto&& txSig : *fromTx.signatures()) {
    auto handler = ensureNotNull(txSig->signature());
    if (!handler) {
      logger::error("Connection with grpc") << "Transaction signature is null";
      return makeUnexpected(handler.excptr());
    }

    std::vector<uint8_t> _data(txSig->signature()->begin(),
                               txSig->signature()->end());

    tx_signatures.emplace_back(iroha::CreateSignatureDirect(
        fbb, txSig->publicKey()->c_str(), &_data, txSig->timestamp()));
  }

  return tx_signatures;
}

Expected<std::vector<uint8_t>> copyHashOfTx(
    const ::iroha::Transaction& fromTx) {
  auto handler = ensureNotNull(fromTx.hash());
  if (!handler) {
    logger::error("Connection with grpc") << "Transaction hash is null";
    return makeUnexpected(handler.excptr());
  }
  return std::vector<uint8_t>(fromTx.hash()->begin(), fromTx.hash()->end());
}

Expected<flatbuffers::Offset<::iroha::Attachment>> copyAttachmentOfTx(
    flatbuffers::FlatBufferBuilder& fbb, const ::iroha::Transaction& fromTx) {
  VoidHandler handler;
  handler = ensureNotNull(fromTx.attachment());
  if (!handler) {
    logger::error("Connection with grpc") << "Transaction attachment is null";
    return makeUnexpected(handler.excptr());
  }

  handler = ensureNotNull(fromTx.attachment()->data());
  if (!handler) {
    logger::error("Connection with grpc")
        << "Transaction attachment's data is null";
    return makeUnexpected(handler.excptr());
  }

  std::vector<uint8_t> data(fromTx.attachment()->data()->begin(),
                            fromTx.attachment()->data()->end());
  return iroha::CreateAttachmentDirect(
      fbb, fromTx.attachment()->mime()->c_str(), &data);
}

/**
 * copyTransaction(fromTx)
 * - copies transaction and write data to given FlatBufferBuilder.
 */
Expected<flatbuffers::Offset<::iroha::Transaction>> copyTransaction(
    flatbuffers::FlatBufferBuilder& fbb, const ::iroha::Transaction& fromTx) {
  auto tx_signatures = copySignaturesOfTx(fbb, fromTx);
  if (!tx_signatures) {
    return makeUnexpected(tx_signatures.excptr());
  }

  auto hash = copyHashOfTx(fromTx);
  if (!hash) {
    return makeUnexpected(hash.excptr());
  }

  auto attachment = copyAttachmentOfTx(fbb, fromTx);
  if (!attachment) {
    return makeUnexpected(attachment.excptr());
  }

  // ToDo: Currently, #(transaction) is one.
  const auto pubkey = fromTx.creatorPubKey()->c_str();
  const auto cmdtype = fromTx.command_type();
  const auto cmd = flatbuffer_service::CreateCommandDirect(
      fbb, fromTx.command(), fromTx.command_type());

  return ::iroha::CreateTransactionDirect(fbb, pubkey, cmdtype, cmd,
                                          &tx_signatures.value(), &hash.value(),
                                          attachment.value());
}

/**
 * copyTransactionsOf(event)
 * - copies transactions from event and write data to given FlatBufferBuilder.
 */
<<<<<<< HEAD
Expected<std::vector<flatbuffers::Offset<::iroha::TransactionWrapper>>>
copyTransactionsWrapperOf(flatbuffers::FlatBufferBuilder& fbb,
                   const ::iroha::ConsensusEvent& event) {
  std::vector<flatbuffers::Offset<::iroha::TransactionWrapper>> transactions;
=======
Expected<std::vector<flatbuffers::Offset<::iroha::Transaction>>>
copyTransactionsOfEvent(flatbuffers::FlatBufferBuilder& fbb,
                        const ::iroha::ConsensusEvent& event) {
  std::vector<flatbuffers::Offset<::iroha::Transaction>> transactions;
>>>>>>> 53c4e8e9

  for (auto&& tx : *event.transactions()) {
    flatbuffers::FlatBufferBuilder fbbTx;
    auto txOffset = copyTransaction( fbbTx, *tx->tx_nested_root());
    if (!txOffset) {
      return makeUnexpected(txOffset.excptr());
    }
    auto buf = fbbTx.GetBufferPointer();
    std::vector<uint8_t> buffer;
    buffer.assign(buf, buf + fbbTx.GetSize());

    transactions.push_back(::iroha::CreateTransactionWrapper(
        fbb,
        &buffer
    ));
  }

  return transactions;
}
}  // namespace detail

/**
 * copyConsensusEvent(event)
 * - copies consensus event and write data to given FlatBufferBuilder.
 *
 * Returns: Expected<Offset<ConsensusEvent>>
 */
Expected<flatbuffers::Offset<::iroha::ConsensusEvent>> copyConsensusEvent(
    flatbuffers::FlatBufferBuilder& fbb, const iroha::ConsensusEvent& event) {
  auto peerSignatures = detail::copyPeerSignaturesOf(fbb, event);
  if (!peerSignatures) {
    return makeUnexpected(peerSignatures.excptr());
  }
<<<<<<< HEAD
    auto transactions = detail::copyTransactionsWrapperOf(fbb, event);
=======
  auto transactions = detail::copyTransactionsOfEvent(fbb, event);
>>>>>>> 53c4e8e9
  if (!transactions) {
    return makeUnexpected(transactions.excptr());
  }

  return ::iroha::CreateConsensusEventDirect(
      fbb, &peerSignatures.value(), &transactions.value(), event.code()
  );
}

/**
 * toConsensusEvent
 * - Encapsulate the transaction given from Torii(client) in a consensus event.
 * Argument fromTx will be deeply copied and create new consensus event that has
 * the copied transaction. - After creating new consensus event,
 * addSignature() is called from sumeragi. So, the new event has empty
 * peerSignatures.
 *
 * Returns: Expected<unique_ptr_t>
 */
Expected<flatbuffers::unique_ptr_t> toConsensusEvent(
    const iroha::Transaction& fromTx) {
  flatbuffers::FlatBufferBuilder fbb(16);

  std::vector<flatbuffers::Offset<::iroha::Signature>>
      peerSignatureOffsets;  // Empty.

<<<<<<< HEAD
  // TODO: multiple transaction
  flatbuffers::FlatBufferBuilder fbbTx;
  auto txOffset = detail::copyTransaction(fbbTx, fromTx);
=======
  auto txOffset = detail::copyTransaction(fbb, fromTx);
>>>>>>> 53c4e8e9
  if (!txOffset) {
    return makeUnexpected(txOffset.excptr());
  }
  auto buf = fbbTx.GetBufferPointer();
  std::vector<uint8_t> buffer;
  buffer.assign(buf, buf + fbbTx.GetSize());

<<<<<<< HEAD
  std::vector<flatbuffers::Offset<::iroha::TransactionWrapper>> transactions;
  transactions.push_back(::iroha::CreateTransactionWrapperDirect(
      fbb, &buffer
  ));

  auto consensusEventOffset = ::iroha::CreateConsensusEventDirect(
      fbb, &signaturesOffset.value(), &transactions, ::iroha::Code::UNDECIDED);
=======
  std::vector<flatbuffers::Offset<::iroha::Transaction>> txs;
  txs.push_back(*txOffset);

  auto consensusEventOffset = ::iroha::CreateConsensusEventDirect(
      fbb, &peerSignatureOffsets, &txs, ::iroha::Code_UNDECIDED);
>>>>>>> 53c4e8e9
  fbb.Finish(consensusEventOffset);
  return fbb.ReleaseBufferPointer();
}

flatbuffers::unique_ptr_t addSignature(const iroha::ConsensusEvent& event,
                                       const std::string& publicKey,
                                       const std::string& signature) {
  flatbuffers::FlatBufferBuilder fbbConsensusEvent(16);

  std::vector<flatbuffers::Offset<iroha::Signature>> peerSignatures;
  std::vector<flatbuffers::Offset<iroha::Signature>> signatures;

  // Tempolary implementation: Currently, #(tx) is one.
  auto tx = event.transactions()->Get(0)->tx_nested_root();
  const auto& aSignature = tx->signatures()->Get(0);
  const auto& aPeerSignatures = event.peerSignatures();

  for (const auto& aPeerSig : *event.peerSignatures()) {
    std::vector<uint8_t> aPeerSigBlob(aPeerSig->signature()->begin(),
                                      aPeerSig->signature()->end());
    peerSignatures.push_back(::iroha::CreateSignatureDirect(
        fbbConsensusEvent, aPeerSig->publicKey()->c_str(), &aPeerSigBlob,
        aPeerSig->timestamp()));
  }

  std::vector<uint8_t> aNewPeerSigBlob;  // ToDo: Does it need to sign()?
  for (auto& c : signature) {
    aNewPeerSigBlob.push_back(c);
  }
  peerSignatures.push_back(::iroha::CreateSignatureDirect(
      fbbConsensusEvent, aSignature->publicKey()->c_str(), &aNewPeerSigBlob,
      datetime::unixtime()));


  std::vector<uint8_t> signatureBlob(aSignature->signature()->begin(),
                                     aSignature->signature()->end());

  signatures.push_back(::iroha::CreateSignatureDirect(
      fbbConsensusEvent, aSignature->publicKey()->c_str(), &signatureBlob,
      aSignature->timestamp()));

  std::vector<uint8_t> hashes;
  if (tx->hash() != nullptr) {
    hashes.assign(tx->hash()->begin(), tx->hash()->end());
  }

  flatbuffers::Offset<::iroha::Attachment> attachmentOffset;
  std::vector<uint8_t> data;
  if (tx->attachment() != nullptr && tx->attachment()->data() != nullptr &&
      tx->attachment()->mime() != nullptr) {
    data.assign(tx->attachment()->data()->begin(),
                tx->attachment()->data()->end());

    attachmentOffset = ::iroha::CreateAttachmentDirect(
        fbbConsensusEvent, tx->attachment()->mime()->c_str(), &data);
  }

  std::vector<flatbuffers::Offset<::iroha::TransactionWrapper>> transactions;

    flatbuffers::FlatBufferBuilder fbbTx;
    auto txOffset = ::iroha::CreateTransactionDirect(
        fbbTx, tx->creatorPubKey()->c_str(), tx->command_type(),
        flatbuffer_service::CreateCommandDirect(fbbConsensusEvent, tx->command(),
                                                tx->command_type()),
        &signatures, &hashes, attachmentOffset);

    auto buf = fbbTx.GetBufferPointer();
    std::vector<uint8_t> buffer;
    buffer.assign(buf, buf + fbbTx.GetSize());

    transactions.push_back(::iroha::CreateTransactionWrapper(
            fbbConsensusEvent,
            &buffer
    ));

  auto consensusEventOffset = ::iroha::CreateConsensusEventDirect(
      fbbConsensusEvent, &peerSignatures, &transactions, event.code());

  fbbConsensusEvent.Finish(consensusEventOffset);
  return fbbConsensusEvent.ReleaseBufferPointer();
}

flatbuffers::unique_ptr_t makeCommit(const iroha::ConsensusEvent& event) {
  flatbuffers::FlatBufferBuilder fbbConsensusEvent(16);

  // At first, peerSignatures is empty. (Is this right?)
  std::vector<flatbuffers::Offset<iroha::Signature>> peerSignatures;
  std::vector<flatbuffers::Offset<iroha::Signature>> signatures;

  // Tempolary implementation: Currently, #(tx) is one.
  auto tx = event.transactions()->Get(0)->tx_nested_root();
  const auto& aSignature = tx->signatures()->Get(0);
  const auto& aPeerSignatures = event.peerSignatures();

  for (const auto& aPeerSig : *event.peerSignatures()) {
    std::vector<uint8_t> aPeerSigBlob(aPeerSig->signature()->begin(),
                                      aPeerSig->signature()->end());
    peerSignatures.push_back(::iroha::CreateSignatureDirect(
        fbbConsensusEvent, aPeerSig->publicKey()->c_str(), &aPeerSigBlob,
        1234567));
  }

  std::vector<uint8_t> signatureBlob(aSignature->signature()->begin(),
                                     aSignature->signature()->end());

  signatures.push_back(::iroha::CreateSignatureDirect(
      fbbConsensusEvent, aSignature->publicKey()->c_str(), &signatureBlob,
      1234567));

  std::vector<uint8_t> hashes;
  if (tx->hash() != nullptr) {
    hashes.assign(tx->hash()->begin(), tx->hash()->end());
  }

  flatbuffers::Offset<::iroha::Attachment> attachmentOffset;
  std::vector<uint8_t> data;
  if (tx->attachment() != nullptr && tx->attachment()->data() != nullptr &&
      tx->attachment()->mime() != nullptr) {
    data.assign(tx->attachment()->data()->begin(),
                tx->attachment()->data()->end());

    attachmentOffset = ::iroha::CreateAttachmentDirect(
        fbbConsensusEvent, tx->attachment()->mime()->c_str(), &data);
  }

  std::vector<flatbuffers::Offset<::iroha::TransactionWrapper>> transactions;

  flatbuffers::FlatBufferBuilder fbbTx;
  auto txOffset = ::iroha::CreateTransactionDirect(
          fbbTx, tx->creatorPubKey()->c_str(), tx->command_type(),
          flatbuffer_service::CreateCommandDirect(fbbConsensusEvent, tx->command(),
                                                  tx->command_type()),
          &signatures, &hashes, attachmentOffset);

  auto buf = fbbTx.GetBufferPointer();
  std::vector<uint8_t> buffer;
  buffer.assign(buf, buf + fbbTx.GetSize());

  transactions.push_back(::iroha::CreateTransactionWrapper(
          fbbConsensusEvent,
          &buffer
  ));

  auto consensusEventOffset = ::iroha::CreateConsensusEventDirect(
      fbbConsensusEvent, &peerSignatures, &transactions, iroha::Code::COMMIT);

  fbbConsensusEvent.Finish(consensusEventOffset);
  return fbbConsensusEvent.ReleaseBufferPointer();
}


namespace peer { // namespace peer

flatbuffers::Offset<PeerAdd> CreateAdd(const ::peer::Node &peer){
  flatbuffers::FlatBufferBuilder fbb;
  return iroha::CreatePeerAdd( fbb, fbb.CreateVector( primitives::CreatePeer(peer) ) );
}
flatbuffers::Offset<PeerRemove> CreateRemove(const std::string& pubKey){
  flatbuffers::FlatBufferBuilder fbb;
  return iroha::CreatePeerRemove( fbb, fbb.CreateString(pubKey) );

}
flatbuffers::Offset<PeerChangeTrust> CreateChangeTrust(const std::string& pubKey,double& delta){
  flatbuffers::FlatBufferBuilder fbb;
  return iroha::CreatePeerChangeTrust( fbb, fbb.CreateString( pubKey ), delta );
}
flatbuffers::Offset<PeerSetTrust> CreateSetTrust(const std::string& pubKey,double& trust){
  flatbuffers::FlatBufferBuilder fbb;
  return iroha::CreatePeerSetTrust( fbb, fbb.CreateString(pubKey), trust );

}
flatbuffers::Offset<PeerSetActive> CreateSetActive(const std::string& pubKey,bool active){
  flatbuffers::FlatBufferBuilder fbb;
  return iroha::CreatePeerSetActive( fbb, fbb.CreateString(pubKey), active);
}

};

namespace primitives { // namespace primitives

std::vector<uint8_t> CreatePeer(const ::peer::Node &peer) {
  flatbuffers::FlatBufferBuilder fbb;
  auto peer_cp = iroha::CreatePeer( fbb, fbb.CreateString(peer.publicKey),
                                    fbb.CreateString(peer.ip), peer.trust, peer.active, peer.join_network, peer.join_validation );
  fbb.Finish( peer_cp );

  uint8_t* ptr = fbb.GetBufferPointer();
  return {ptr, ptr + fbb.GetSize()};
}

}

namespace transaction { // namespace transaction

const Transaction& CreateTransaction(flatbuffers::FlatBufferBuilder& fbb, iroha::Command cmd_type,
                              flatbuffers::Offset<void> command,
                              std::string creator,
                              std::vector<flatbuffers::Offset<iroha::Signature>> sigs) {
  flatbuffers::FlatBufferBuilder xbb;
  auto tx_mt = iroha::CreateTransaction( xbb, xbb.CreateString(creator), cmd_type, command, xbb.CreateVector(sigs) );
  xbb.Finish(tx_mt);
  auto hash = hash::sha3_256_hex( toString( *flatbuffers::GetRoot<Transaction>( xbb.GetBufferPointer() ) ) );

  auto tx = iroha::CreateTransaction( fbb, fbb.CreateString(creator),
                                   cmd_type, command, fbb.CreateVector(sigs),
                                   fbb.CreateVector( static_cast<std::vector<uint8_t>>( base64::decode(hash) ) ) );
  fbb.Finish( tx );
  return *flatbuffers::GetRoot<Transaction>(fbb.GetBufferPointer());
}

};



}  // namespace flatbuffer_service<|MERGE_RESOLUTION|>--- conflicted
+++ resolved
@@ -626,18 +626,10 @@
  * copyTransactionsOf(event)
  * - copies transactions from event and write data to given FlatBufferBuilder.
  */
-<<<<<<< HEAD
 Expected<std::vector<flatbuffers::Offset<::iroha::TransactionWrapper>>>
 copyTransactionsWrapperOf(flatbuffers::FlatBufferBuilder& fbb,
                    const ::iroha::ConsensusEvent& event) {
   std::vector<flatbuffers::Offset<::iroha::TransactionWrapper>> transactions;
-=======
-Expected<std::vector<flatbuffers::Offset<::iroha::Transaction>>>
-copyTransactionsOfEvent(flatbuffers::FlatBufferBuilder& fbb,
-                        const ::iroha::ConsensusEvent& event) {
-  std::vector<flatbuffers::Offset<::iroha::Transaction>> transactions;
->>>>>>> 53c4e8e9
-
   for (auto&& tx : *event.transactions()) {
     flatbuffers::FlatBufferBuilder fbbTx;
     auto txOffset = copyTransaction( fbbTx, *tx->tx_nested_root());
@@ -670,11 +662,7 @@
   if (!peerSignatures) {
     return makeUnexpected(peerSignatures.excptr());
   }
-<<<<<<< HEAD
-    auto transactions = detail::copyTransactionsWrapperOf(fbb, event);
-=======
-  auto transactions = detail::copyTransactionsOfEvent(fbb, event);
->>>>>>> 53c4e8e9
+  auto transactions = detail::copyTransactionsWrapperOf(fbb, event);
   if (!transactions) {
     return makeUnexpected(transactions.excptr());
   }
@@ -701,13 +689,9 @@
   std::vector<flatbuffers::Offset<::iroha::Signature>>
       peerSignatureOffsets;  // Empty.
 
-<<<<<<< HEAD
   // TODO: multiple transaction
   flatbuffers::FlatBufferBuilder fbbTx;
   auto txOffset = detail::copyTransaction(fbbTx, fromTx);
-=======
-  auto txOffset = detail::copyTransaction(fbb, fromTx);
->>>>>>> 53c4e8e9
   if (!txOffset) {
     return makeUnexpected(txOffset.excptr());
   }
@@ -715,21 +699,14 @@
   std::vector<uint8_t> buffer;
   buffer.assign(buf, buf + fbbTx.GetSize());
 
-<<<<<<< HEAD
   std::vector<flatbuffers::Offset<::iroha::TransactionWrapper>> transactions;
   transactions.push_back(::iroha::CreateTransactionWrapperDirect(
       fbb, &buffer
   ));
 
   auto consensusEventOffset = ::iroha::CreateConsensusEventDirect(
-      fbb, &signaturesOffset.value(), &transactions, ::iroha::Code::UNDECIDED);
-=======
-  std::vector<flatbuffers::Offset<::iroha::Transaction>> txs;
-  txs.push_back(*txOffset);
-
-  auto consensusEventOffset = ::iroha::CreateConsensusEventDirect(
-      fbb, &peerSignatureOffsets, &txs, ::iroha::Code_UNDECIDED);
->>>>>>> 53c4e8e9
+      fbb, &peerSignatureOffsets, &transactions, ::iroha::Code::UNDECIDED);
+
   fbb.Finish(consensusEventOffset);
   return fbb.ReleaseBufferPointer();
 }
