--- conflicted
+++ resolved
@@ -40,12 +40,6 @@
 
 std::unique_ptr<Context> context;
 
-<<<<<<< HEAD
-void initializeSumeragi(int const myNumber, int const numberOfPeers, int const leaderNumber, int const batchSize) {
-    logger::info( __FILE__, "initialize_sumeragi, my number:"+std::to_string(myNumber)+" leader:"+std::to_string(myNumber == leaderNumber)+"");
-    context->maxFaulty = numberOfPeers/3;  // Default to approx. 1/3 of the network. TODO(M→M): make this configurable 
-    context->txRepository = std::make_unique<TransactionRepository>();
-=======
 void initializeSumeragi(std::string myPublicKey, std::vector<Node> peers) {
     logger::info( __FILE__, "initializeSumeragi");
     context->validatingPeers = peers;
@@ -60,7 +54,6 @@
     context->processedCache = std::make_unique<std::map<ConsensusEvent>>();
 
     context->myPublicKey = myPublicKey;
->>>>>>> b974d29f
 }
 
 void processTransaction(td::shared_ptr<ConsensusEvent> const event, std::vector<Node> const nodeOrder) {
