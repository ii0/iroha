/*
Copyright Soramitsu Co., Ltd. 2016 All Rights Reserved.
http://soramitsu.co.jp
Licensed under the Apache License, Version 2.0 (the "License");
you may not use this file except in compliance with the License.
You may obtain a copy of the License at
         http://www.apache.org/licenses/LICENSE-2.0
Unless required by applicable law or agreed to in writing, software
distributed under the License is distributed on an "AS IS" BASIS,
WITHOUT WARRANTIES OR CONDITIONS OF ANY KIND, either express or implied.
See the License for the specific language governing permissions and
limitations under the License.
*/

#include "sumeragi.hpp"
#include <queue>
#include <map>
#include <thread>
#include <atomic>
#include <deque>
#include <cmath>

#include <thread_pool.hpp>

#include "../util/logger.hpp"
#include "../repository/consensus/merkle_transaction_repository.hpp"
#include "../crypto/hash.hpp"
#include "../crypto/signature.hpp"

#include "../infra/protobuf/convertor.hpp"

#include "../validation/transaction_validator.hpp"
#include "../service/peer_service.hpp"
#include "./connection/connection.hpp"
#include "../model/objects/asset.hpp"
#include "../model/objects/domain.hpp"
#include "../model/commands/transfer.hpp"

#include "../repository/consensus/transaction_repository.hpp"
#include "../repository/domain/account_repository.hpp"
#include "../infra/config/peer_service_with_json.hpp"

/**
* |ーーー|　|ーーー|　|ーーー|　|ーーー|
* |　ス　|ー|　メ　|ー|　ラ　|ー|　ギ　|
* |ーーー|　|ーーー|　|ーーー|　|ーーー|
*
* A chain-based byzantine fault tolerant consensus algorithm, based in large part on BChain:
*
* Duan, S., Meling, H., Peisert, S., & Zhang, H. (2014). Bchain: Byzantine replication with
* high throughput and embedded reconfiguration. In International Conference on Principles of
* Distributed Systems (pp. 91-106). Springer.
*/
namespace sumeragi {

    using event::ConsensusEvent;
    using transaction::Transaction;
    using namespace command;
    using namespace object;


    static size_t concurrency =
        std::thread::hardware_concurrency() <= 0
        ? 1
        : std::thread::hardware_concurrency();

    //thread pool and a storage of events
    static ThreadPool pool(
        ThreadPoolOptions{
            .threads_count = concurrency,
            .worker_queue_size = 1024
        }
    );


    namespace detail {

        std::uint32_t getNumValidSignatures(const Event::ConsensusEvent& event) {
            std::uint32_t sum = 0;
            for (auto&& esig: event.eventsignatures()) {
                if (signature::verify(esig.signature(), event.transaction().hash(), esig.publickey())) {
                    sum++;
                }
            }
            return sum;
        }

        void addSignature(Event::ConsensusEvent& event, const std::string& publicKey, const std::string& signature) {
            Event::EventSignature sig;
            sig.set_signature(signature);
            sig.set_publickey(publicKey);
            event.add_eventsignatures()->CopyFrom(sig);
        }

        bool eventSignatureIsEmpty(const Event::ConsensusEvent& event) {
            return event.eventsignatures_size() == 0;
        }

        void printIsSumeragi(bool isSumeragi) {
            if (isSumeragi){
                logger::explore("sumeragi") <<  "===+==========+===";
                logger::explore("sumeragi") <<  "   |  |=+=|   |";
                logger::explore("sumeragi") <<  "  -+----------+-";
                logger::explore("sumeragi") <<  "   |          |";
                logger::explore("sumeragi") <<  "   |  I  am   |";
                logger::explore("sumeragi") <<  "   | Sumeragi |";
                logger::explore("sumeragi") <<  "   |          |";
                logger::explore("sumeragi") <<  "   A          A";
            } else {
                logger::explore("sumeragi") <<  "   /\\         /\\";
                logger::explore("sumeragi") <<  "   ||  I  am  ||";
                logger::explore("sumeragi") <<  "   ||   peer  ||";
                logger::explore("sumeragi") <<  "   ||         ||";
                logger::explore("sumeragi") <<  "   AA         AA";
            }
        }

        void printJudge(int numValidSignatures, int numValidationPeer, int faulty) {
            for (int i=0; i<numValidationPeer; i++) {
                if (i < numValidSignatures){
                    logger::explore("sumeragi") <<  "\033[1m\033[92m+-ー-+\033[0m";
                    logger::explore("sumeragi") <<  "\033[1m\033[92m| 　 |\033[0m";
                    logger::explore("sumeragi") <<  "\033[1m\033[92m|-承-|\033[0m";
                    logger::explore("sumeragi") <<  "\033[1m\033[92m| 　 |\033[0m";
                    logger::explore("sumeragi") <<  "\033[1m\033[92m+-＝-+\033[0m";
                } else {
                    logger::explore("sumeragi") <<  "\033[91m+-ー-+\033[0m";
                    logger::explore("sumeragi") <<  "\033[91m| 　 |\033[0m";
                    logger::explore("sumeragi") <<  "\033[91m| 否 |\033[0m";
                    logger::explore("sumeragi") <<  "\033[91m| 　 |\033[0m";
                    logger::explore("sumeragi") <<  "\033[91m+-＝-+\033[0m";
                }
            }

            std::string line;
            for (int i=0; i<numValidationPeer; i++) line += "==＝==";
            logger::explore("sumeragi") <<  line;

            logger::explore("sumeragi") <<  "numValidSignatures:"
                                    <<  numValidSignatures
                                    <<  " faulty:"
                                    <<  faulty;
        }

        void printAgree() {
            logger::explore("sumeragi") <<  "\033[1m\033[92m+==ーー==+\033[0m";
            logger::explore("sumeragi") <<  "\033[1m\033[92m|+-ーー-+|\033[0m";
            logger::explore("sumeragi") <<  "\033[1m\033[92m|| 承認 ||\033[0m";
            logger::explore("sumeragi") <<  "\033[1m\033[92m|+-ーー-+|\033[0m";
            logger::explore("sumeragi") <<  "\033[1m\033[92m+==ーー==+\033[0m";
        }

        void printReject() {
            logger::explore("sumeragi") <<  "\033[91m+==ーー==+\033[0m";
            logger::explore("sumeragi") <<  "\033[91m|+-ーー-+|\033[0m";
            logger::explore("sumeragi") <<  "\033[91m|| 否認 ||\033[0m";
            logger::explore("sumeragi") <<  "\033[91m|+-ーー-+|\033[0m";
            logger::explore("sumeragi") <<  "\033[91m+==ーー==+\033[0m";
        }
    } // namespace detail

    struct Context {
        bool            isSumeragi; // am I the leader or am I not?
        std::uint64_t   maxFaulty;  // f
        std::uint64_t   proxyTailNdx;
        std::int32_t    panicCount;
        std::int64_t    commitedCount = 0;
        std::uint64_t   numValidatingPeers;
        std::string     myPublicKey;
        std::deque<std::unique_ptr<peer::Node>> validatingPeers;

        Context(std::vector<std::unique_ptr<peer::Node>>&& peers)
        {
            for (auto&& p : peers) {
                validatingPeers.push_back(std::move(p));
            }
        }
    };

    std::unique_ptr<Context> context = nullptr;

    void initializeSumeragi(const std::string& myPublicKey,
                            std::vector<std::unique_ptr<peer::Node>> peers) {
        logger::explore("sumeragi") <<  "\033[95m+==ーーーーーーーーー==+\033[0m";
        logger::explore("sumeragi") <<  "\033[95m|+-ーーーーーーーーー-+|\033[0m";
        logger::explore("sumeragi") <<  "\033[95m|| 　　　　　　　　　 ||\033[0m";
        logger::explore("sumeragi") <<  "\033[95m|| いろは合意形成機構 ||\033[0m";
        logger::explore("sumeragi") <<  "\033[95m|| 　　　\033[1mすめらぎ\033[0m\033[95m　　 ||\033[0m";
        logger::explore("sumeragi") <<  "\033[95m|| 　　　　　　　　　 ||\033[0m";
        logger::explore("sumeragi") <<  "\033[95m|+-ーーーーーーーーー-+|\033[0m";
        logger::explore("sumeragi") <<  "\033[95m+==ーーーーーーーーー==+\033[0m";
        logger::explore("sumeragi") <<  "- 起動/setup";
        logger::explore("sumeragi") <<  "- 初期設定/initialize";
        //merkle_transaction_repository::initLeaf();

        context = std::make_unique<Context>(std::move(peers));
        peers.clear();

        logger::info("sumeragi")    <<  "My key is " << config::PeerServiceConfig::getInstance().getMyIp();
        logger::info("sumeragi")    <<  "Sumeragi setted";
        logger::info("sumeragi")    <<  "set number of validatingPeer";

        context->numValidatingPeers = context->validatingPeers.size();
        context->maxFaulty = context->numValidatingPeers / 3;  // Default to approx. 1/3 of the network. TODO: make this configurable

        context->proxyTailNdx = context->maxFaulty * 2 + 1;

        if (context->validatingPeers.empty()) {
            logger::error("sumeragi") << "could not find any validating peers.";
            exit(EXIT_FAILURE);
        }

        if (context->proxyTailNdx >= context->validatingPeers.size()) {
            context->proxyTailNdx = context->validatingPeers.size() - 1;
        }

        context->panicCount = 0;
        context->myPublicKey = myPublicKey;

        context->isSumeragi = context->validatingPeers.at(0)->getPublicKey() == context->myPublicKey;

        connection::receive([](const std::string& from, Event::ConsensusEvent& event) {
            logger::info("sumeragi") << "receive!";
            logger::info("sumeragi") << "received message! sig:[" << event.eventsignatures_size() << "]";

            // send processTransaction(event) as a task to processing pool
            // this returns std::future<void> object
            // (std::future).get() method locks processing until result of processTransaction will be available
            // but processTransaction returns void, so we don't have to call it and wait
            std::function<void()> &&task = std::bind(processTransaction, event);
            pool.process(std::move(task));
        });

        logger::info("sumeragi")    <<  "initialize numValidatingPeers :"   << context->numValidatingPeers;
        logger::info("sumeragi")    <<  "initialize maxFaulty :"            << context->maxFaulty;
        logger::info("sumeragi")    <<  "initialize proxyTailNdx :"         << context->proxyTailNdx;

        logger::info("sumeragi")    <<  "initialize panicCount :"           << context->panicCount;
        logger::info("sumeragi")    <<  "initialize myPublicKey :"          << context->myPublicKey;

        //TODO: move the peer service and ordering code to another place
        //determineConsensusOrder(); // side effect is to modify validatingPeers
        logger::info("sumeragi")    <<  "initialize is sumeragi :"          << static_cast<int>(context->isSumeragi);
        logger::info("sumeragi")    <<  "initialize.....  complete!";
    }


    std::uint64_t getNextOrder() {
        return 0l;
        //return merkle_transaction_repository::getLastLeafOrder() + 1;
    }


    void processTransaction(Event::ConsensusEvent& event) {

        logger::info("sumeragi")    <<  "processTransaction";
        //if (!transaction_validator::isValid(event->getTx())) {
        //    return; //TODO-futurework: give bad trust rating to nodes that sent an invalid event
        //}
        logger::info("sumeragi")    <<  "valid";
        logger::info("sumeragi")    <<  "Add my signature...";

        logger::info("sumeragi")    <<  "hash:" <<  event.transaction().hash();
        logger::info("sumeragi")    <<  "pub:"  <<  config::PeerServiceConfig::getInstance().getMyPublicKey();
        logger::info("sumeragi")    <<  "pro:"  <<  config::PeerServiceConfig::getInstance().getPrivateKey();
        logger::info("sumeragi")    <<  "sog:"  <<  signature::sign(
                                                    event.transaction().hash(),
                                                    config::PeerServiceConfig::getInstance().getMyPublicKey(),
                                                    config::PeerServiceConfig::getInstance().getPrivateKey()
                                                );

        //detail::printIsSumeragi(context->isSumeragi);
        // Really need? blow "if statement" will be false anytime.
        detail::addSignature(event,
            config::PeerServiceConfig::getInstance().getMyPublicKey(),
            signature::sign(event.transaction().hash(),
                            config::PeerServiceConfig::getInstance().getMyPublicKey(),
                            config::PeerServiceConfig::getInstance().getPrivateKey())
        );

        if (detail::eventSignatureIsEmpty(event) && context->isSumeragi) {
            logger::info("sumeragi") << "signatures.empty() isSumragi";
            // Determine the order for processing this event
            event.set_order(getNextOrder());
            logger::info("sumeragi") << "new  order:" << event.order();
        } else if (!detail::eventSignatureIsEmpty(event)) {
            // Check if we have at least 2f+1 signatures needed for Byzantine fault tolerance
            if (detail::getNumValidSignatures(event) >= context->maxFaulty * 2 + 1) {

                logger::info("sumeragi")    <<  "Signature exists";

                logger::explore("sumeragi") <<  "0--------------------------0";
                logger::explore("sumeragi") <<  "+~~~~~~~~~~~~~~~~~~~~~~~~~~+";
                logger::explore("sumeragi") <<  "|Would you agree with this?|";
                logger::explore("sumeragi") <<  "+~~~~~~~~~~~~~~~~~~~~~~~~~~+";
                logger::explore("sumeragi") <<  "\033[93m0================================================================0\033[0m";
                logger::explore("sumeragi") <<  "\033[93m0\033[1m"  <<  event.transaction().hash()  <<  "0\033[0m";
                logger::explore("sumeragi") <<  "\033[93m0================================================================0\033[0m";

                detail::printJudge(detail::getNumValidSignatures(event), context->numValidatingPeers, context->maxFaulty * 2 + 1);

                detail::printAgree();
                // Check Merkle roots to see if match for new state
                // TODO: std::vector<std::string>>const merkleSignatures = event.merkleRootSignatures;
                //Try applying transaction locally and compute the merkle root
                //std::unique_ptr<merkle_transaction_repository::MerkleNode> newRoot = merkle_transaction_repository::calculateNewRoot(event);
                //logger::info("sumeragi", "newRoot hash:"+newRoot->hash);
                //logger::info("sumeragi", "event hash:"+event->merkleRootHash);

                // See if the merkle root matches or not
                // if (newRoot->hash != event->merkleRootHash) {
                //    panic(event);
                //    return;
                // }

                // Commit locally
                logger::explore("sumeragi") <<  "commit";

                context->commitedCount++;

                logger::explore("sumeragi") <<  "commit count:" <<  context->commitedCount;

                merkle_transaction_repository::commit(event); //TODO: add error handling in case not saved
//
//   I want to use SerializeToString, But It has a bug??
//
//                std::string strTx;
//                event.SerializeToString(&strTx);

                std::string key = event.transaction().asset().name() + "_" + datetime::unixtime_str();
                //logger::info("sumeragi") <<  "value: " << event.transaction().asset().value();
                repository::transaction::add( key, event);
                logger::debug("sumeragi") << "key[" <<  key << "]";

                logger::debug("sumeragi")   <<  "key[" << key << "]";
                //logger::debug("sumeragi")   <<  "\033[91m+-ーーーーーーーーーーーー-+\033[0m";
                std::cout << "\033[91m+-ーーーーーーーーーーーー-+\033[0m" << std::endl;
                logger::debug("sumeragi")   <<  "tx:" << event.transaction().type();

                logger::info("sumeragi")<< "my pubkey is " << peer::getMyPublicKey();
                logger::debug("sumeragi") << "tx:" << event.transaction().type();
                // I want to separate it function from sumeragi.
                if(event.transaction().type() == "Add"){
                    if(event.transaction().has_asset()) {
                        logger::debug("sumeragi") << "exec <Add<Asset>>";
                        convertor::decode<Add<Asset>>(event).execution();
                    }else if(event.transaction().has_account()){
                        logger::debug("sumeragi")<< "exec <Add<Account>>";
                        convertor::decode<Add<Account>>(event).execution();
                    }
                }else if(event.transaction().type() == "Transfer"){
                    if(event.transaction().has_asset()) {
                        logger::debug("sumeragi") << "exec <Transfer<Asset>>";
                        convertor::decode<Transfer<Asset>>(event).execution();
                    }

                }
                // Write exec code smart contract
                // event->execution();
            } else {
                // This is a new event, so we should verify, sign, and broadcast it
                detail::addSignature(event,
                                     config::PeerServiceConfig::getInstance().getMyPublicKey(),
                                     signature::sign(event.transaction().hash(),
                                                     config::PeerServiceConfig::getInstance().getMyPublicKey(),
                                                     config::PeerServiceConfig::getInstance().getPrivateKey()).c_str());

                logger::info("sumeragi")        <<  "tail public key is "   <<  context->validatingPeers.at(context->proxyTailNdx)->getPublicKey();
                logger::info("sumeragi")        <<  "tail is "              <<  context->proxyTailNdx;
<<<<<<< HEAD
                logger::info("sumeragi")        <<  "my public key is "     <<  config::PeerServiceConfig::getInstance().getMyPublicKey();
                
                if (context->validatingPeers.at(context->proxyTailNdx)->getPublicKey() == config::PeerServiceConfig::getInstance().getMyPublicKey()) {
=======
                logger::info("sumeragi")        <<  "my public key is "     <<  peer::getMyPublicKey();

                if (context->validatingPeers.at(context->proxyTailNdx)->getPublicKey() == peer::getMyPublicKey()) {
>>>>>>> 9706a14c
                    logger::info("sumeragi")    <<  "I will send event to " <<  context->validatingPeers.at(context->proxyTailNdx)->getIP();
                    connection::send(context->validatingPeers.at(context->proxyTailNdx)->getIP(), std::move(event)); // Think In Process
                } else {
                    logger::info("sumeragi")    <<  "Send All! sig:["       <<  detail::getNumValidSignatures(event) << "]";
                    connection::sendAll(std::move(event)); // TODO: Think In Process
                }

                setAwkTimer(3, [&](){
                //setAwkTimer(3000, [&](){
                    if (!merkle_transaction_repository::leafExists( event.transaction().hash())) {
                        panic(event);
                    }
                });
            }
        }
    }

    /**
    *
    * For example, given:
    * if f := 1, then
    *  _________________    _________________
    * /        A        \  /        B        \
    * |---|  |---|  |---|  |---|  |---|  |---|
    * | 0 |--| 1 |--| 2 |--| 3 |--| 4 |--| 5 |
    * |---|  |---|  |---|  |---|  |---|  |---|,
    *
    * if 2f+1 signature are not received within the timer's limit, then
    * the set of considered validators, A, is expanded by f (e.g., by 1 in the example below):
    *  ________________________    __________
    * /           A            \  /    B     \
    * |---|  |---|  |---|  |---|  |---|  |---|
    * | 0 |--| 1 |--| 2 |--| 3 |--| 4 |--| 5 |
    * |---|  |---|  |---|  |---|  |---|  |---|.
    */
    void panic(const Event::ConsensusEvent& event) {
        context->panicCount++; // TODO: reset this later
        auto broadcastStart = 2 * context->maxFaulty + 1 + context->maxFaulty * context->panicCount;
        auto broadcastEnd   = broadcastStart + context->maxFaulty;

        // Do some bounds checking
        if (broadcastStart > context->numValidatingPeers - 1) {
            broadcastStart = context->numValidatingPeers - 1;
        }

        if (broadcastEnd > context->numValidatingPeers - 1) {
            broadcastEnd = context->numValidatingPeers - 1;
        }

        logger::info("sumeragi")    <<  "broadcastEnd:"     <<  broadcastEnd;
        logger::info("sumeragi")    <<  "broadcastStart:"   <<  broadcastStart;
        // WIP issue hash event
        //connection::sendAll(event->transaction().hash()); //TODO: change this to only broadcast to peer range between broadcastStart and broadcastEnd
    }

    void setAwkTimer(int const sleepMillisecs, std::function<void(void)> const action) {
        std::thread([action, sleepMillisecs]() {
            std::this_thread::sleep_for(std::chrono::milliseconds(sleepMillisecs));
            action();
        }).join();
    }

    /**
     * The consensus order is based primarily on the trust scores. If two trust scores
     * are the same, then the order (ascending) of the public keys for the servers are used.
     */
    void determineConsensusOrder() {
        // WIP We creat getTrustScore() function. till then circle list
        /*
        std::deque<
                std::unique_ptr<peer::Node>
        > tmp_deq;
        for(int i=1;i<context->validatingPeers.size();i++){
            tmp_deq.push_back(std::move(context->validatingPeers[i]));
        }
        tmp_deq.push_back(std::move(context->validatingPeers[0]));
        context->validatingPeers.clear();
        context->validatingPeers = std::move(tmp_deq);


        std::sort(context->validatingPeers.begin(), context->validatingPeers.end(),
              [](const std::unique_ptr<peer::Node> &lhs,
                 const std::unique_ptr<peer::Node> &rhs) {
                  return lhs->getTrustScore() > rhs->getTrustScore()
                         || (lhs->getTrustScore() == rhs->getTrustScore()
                             && lhs->getPublicKey() < rhs->getPublicKey());
              }
        );
        logger::info("sumeragi")        <<  "determineConsensusOrder sorted!";
        logger::info("sumeragi")        <<  "determineConsensusOrder myPubkey:"     <<  context->myPublicKey;

        for(const auto& peer : context->validatingPeers) {
            logger::info("sumeragi")    <<  "determineConsensusOrder PublicKey:"    <<  peer->getPublicKey();
            logger::info("sumeragi")    <<  "determineConsensusOrder ip:"           <<  peer->getIP();
        }
        */
        context->isSumeragi = context->validatingPeers.at(0)->getPublicKey() == context->myPublicKey;
    }


    void loop() {
        logger::info("sumeragi")    <<  "=+=";
        logger::info("sumeragi")    <<  "start main loop";

//        while (true) {  // 千五百秋　TODO: replace with callback linking the event repository?
//            if(!repository::event::empty()) {
//                // Determine node order
//                determineConsensusOrder();
//
//                logger::info("sumeragi")  <<  "event queue not empty";
//
//                auto events = repository::event::findAll();
//                /*
//                logger::info("sumeragi")  <<  "event's size " <<  events.size();
//
//                // Sort the events to determine priority to process
//                std::sort(events.begin(), events.end(),
//                    [&](const auto &lhs,const auto &rhs) {
//                        return lhs->getNumValidSignatures() > rhs->getNumValidSignatures()
//                            || (context->isSumeragi && lhs->order == 0)
//                            || lhs->order < rhs->order;
//                    }
//                );
//                */
//                logger::info("sumeragi")  <<  "sorted "   <<  events.size();
//                for (auto& event : events) {
//
//                    logger::info("sumeragi")  <<  "evens order:"  <<  event.order();
//                    /*
//                    if (!transaction_validator::isValid(event)) {
//                        continue;
//                    }
//                    */
//                    // Process transaction
//                    std::thread([&event]{ processTransaction(event); }).join();
//                }
//            }
//        }
    }

};  // namespace sumeragi<|MERGE_RESOLUTION|>--- conflicted
+++ resolved
@@ -367,15 +367,9 @@
 
                 logger::info("sumeragi")        <<  "tail public key is "   <<  context->validatingPeers.at(context->proxyTailNdx)->getPublicKey();
                 logger::info("sumeragi")        <<  "tail is "              <<  context->proxyTailNdx;
-<<<<<<< HEAD
                 logger::info("sumeragi")        <<  "my public key is "     <<  config::PeerServiceConfig::getInstance().getMyPublicKey();
-                
+
                 if (context->validatingPeers.at(context->proxyTailNdx)->getPublicKey() == config::PeerServiceConfig::getInstance().getMyPublicKey()) {
-=======
-                logger::info("sumeragi")        <<  "my public key is "     <<  peer::getMyPublicKey();
-
-                if (context->validatingPeers.at(context->proxyTailNdx)->getPublicKey() == peer::getMyPublicKey()) {
->>>>>>> 9706a14c
                     logger::info("sumeragi")    <<  "I will send event to " <<  context->validatingPeers.at(context->proxyTailNdx)->getIP();
                     connection::send(context->validatingPeers.at(context->proxyTailNdx)->getIP(), std::move(event)); // Think In Process
                 } else {
