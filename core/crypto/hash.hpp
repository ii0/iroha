--- conflicted
+++ resolved
@@ -1,10 +1,5 @@
-<<<<<<< HEAD
-#ifndef __BASE64__
-#define __BASE64__
-=======
 #ifndef CORE_CRYPTO_HASH_HPP__
 #define CORE_CRYPTO_HASH_HPP__
->>>>>>> cdb14d93
 
 #include <string>
 
@@ -13,8 +8,4 @@
   unsigned char* decode(std::string);
 };
 
-<<<<<<< HEAD
-#endif
-=======
-#endif  // CORE_CRYPTO_HASH_HPP_
->>>>>>> cdb14d93
+#endif  // CORE_CRYPTO_HASH_HPP_