#include <iostream>
#include <fstream>
#include <memory>
#include <string>
#include <cstring>
#include <algorithm>

#include "../domain/Entity.hpp"
#include "Signature.hpp"

#include "Base64.hpp"
#include "Hash.hpp"

namespace Signature {

<<<<<<< HEAD
  // === File Operation ===
  std::string loadKeyFile(std::string keyName) {
    std::ifstream ifs(keyName);
    if (ifs.fail()) {
      // ToDo Exception
    }
    return std::string(
      (std::istreambuf_iterator<char>(ifs) ),
      std::istreambuf_iterator<char>() );
  }

  bool generateKeyPair(std::string filenamePrefix, std::string keyPath) {
    std::ofstream publicOfs(keyPath +"/"+ filenamePrefix + "_public.pem");
    std::ofstream privateOfs(keyPath +"/"+ filenamePrefix + "_private.pem");

    unsigned char publicKey[32], privateKey[64], seed[32];

    ed25519_create_seed(seed);
    ed25519_create_keypair(publicKey, privateKey, seed);

    publicOfs << base64::encode(publicKey);
    privateOfs << base64::encode(privateKey);

    return true;
  }

  std::string sign(
    std::string message,
    std::string privateKeyName,
    std::string publicKeyName) {
    auto privateKey = loadKeyFile(privateKeyName);
    auto publicKey  = loadKeyFile(publicKeyName);
    unsigned char signature[64];

    ed25519_sign(
      signature,
      reinterpret_cast<const unsigned char*>(message.c_str()),
      message.size(),
      reinterpret_cast<const unsigned char*>(base64::decode(publicKey)),
      reinterpret_cast<const unsigned char*>(base64::decode(privateKey)));
    return base64::encode(signature);
  }

  bool signatureIsValid (
    std::string signature,
    std::string message,
    std::string publicKeyName) {
      auto publicKey  = loadKeyFile(publicKeyName);
      return ed25519_verify(
        reinterpret_cast<const unsigned char*>(base64::decode(signature)),
        reinterpret_cast<const unsigned char*>(message.c_str()),
        message.size(),
        reinterpret_cast<const unsigned char*>(base64::decode(publicKey)));
  }
  // ===
=======
>>>>>>> 30b13336

};  // namespace Signature<|MERGE_RESOLUTION|>--- conflicted
+++ resolved
@@ -11,65 +11,7 @@
 #include "Base64.hpp"
 #include "Hash.hpp"
 
-namespace Signature {
+namespace Signature{
 
-<<<<<<< HEAD
-  // === File Operation ===
-  std::string loadKeyFile(std::string keyName) {
-    std::ifstream ifs(keyName);
-    if (ifs.fail()) {
-      // ToDo Exception
-    }
-    return std::string(
-      (std::istreambuf_iterator<char>(ifs) ),
-      std::istreambuf_iterator<char>() );
-  }
 
-  bool generateKeyPair(std::string filenamePrefix, std::string keyPath) {
-    std::ofstream publicOfs(keyPath +"/"+ filenamePrefix + "_public.pem");
-    std::ofstream privateOfs(keyPath +"/"+ filenamePrefix + "_private.pem");
-
-    unsigned char publicKey[32], privateKey[64], seed[32];
-
-    ed25519_create_seed(seed);
-    ed25519_create_keypair(publicKey, privateKey, seed);
-
-    publicOfs << base64::encode(publicKey);
-    privateOfs << base64::encode(privateKey);
-
-    return true;
-  }
-
-  std::string sign(
-    std::string message,
-    std::string privateKeyName,
-    std::string publicKeyName) {
-    auto privateKey = loadKeyFile(privateKeyName);
-    auto publicKey  = loadKeyFile(publicKeyName);
-    unsigned char signature[64];
-
-    ed25519_sign(
-      signature,
-      reinterpret_cast<const unsigned char*>(message.c_str()),
-      message.size(),
-      reinterpret_cast<const unsigned char*>(base64::decode(publicKey)),
-      reinterpret_cast<const unsigned char*>(base64::decode(privateKey)));
-    return base64::encode(signature);
-  }
-
-  bool signatureIsValid (
-    std::string signature,
-    std::string message,
-    std::string publicKeyName) {
-      auto publicKey  = loadKeyFile(publicKeyName);
-      return ed25519_verify(
-        reinterpret_cast<const unsigned char*>(base64::decode(signature)),
-        reinterpret_cast<const unsigned char*>(message.c_str()),
-        message.size(),
-        reinterpret_cast<const unsigned char*>(base64::decode(publicKey)));
-  }
-  // ===
-=======
->>>>>>> 30b13336
-
-};  // namespace Signature+};  // namespace sSignature