--- conflicted
+++ resolved
@@ -24,71 +24,6 @@
 
 namespace exception {
 
-<<<<<<< HEAD
-  class FileOpenException : public std::invalid_argument {
-    public: FileOpenException(const std::string&);
-  };
-
-  class NotImplementedException : public std::invalid_argument {
-    public: NotImplementedException(
-      const std::string& functionName,
-      const std::string& filename
-    );
-  };
-
-  class BaseMethodException : public std::domain_error {
-    public: BaseMethodException(
-      const std::string& functionName,
-      const std::string& filename
-    );
-  };
-
-  class ParseFromStringException : public std::domain_error {
-    public: ParseFromStringException(
-      const std::string& filename
-    );
-  };
-
-  class InvalidCastException : public std::domain_error {
-    public:
-    InvalidCastException(
-      const std::string& from,
-      const std::string&   to,
-      const std::string& filename
-    );
-    InvalidCastException(
-      const std::string&   meg,
-      const std::string& filename
-    );
-  };
-
-  class DuplicateSetException : public std::domain_error {
-  public:
-    DuplicateSetException(const std::string& message, const std::string& file);
-  };
-
-  namespace config {
-    class ConfigException : public std::domain_error {
-    public:
-      ConfigException(const std::string& message);
-    };
-  }
-
-  namespace service {
-      class DuplicationIPException : public std::domain_error {
-      public:
-          DuplicationIPException( const std::string& );
-      };
-      class DuplicationPublicKeyException : public std::domain_error {
-      public:
-          DuplicationPublicKeyException( const std::string& );
-      };
-      class UnExistFindPeerException : public std::domain_error {
-      public:
-          UnExistFindPeerException( const std::string& );
-      };
-  }
-=======
 class IrohaException : public std::exception {
  public:
   explicit IrohaException(const std::string &);
@@ -149,7 +84,7 @@
 };
 }
 
-namespace txbuilder {
+namespace ordinary {
 class DuplicateSetArgumentException : public IrohaException {
  public:
   DuplicateSetArgumentException(const std::string &, const std::string &);
@@ -160,25 +95,5 @@
 };
 }
 }  // namespace exception
->>>>>>> 2d796760
-
-#define IROHA_ASSERT_TRUE(Condition)                                \
-  if ((Condition) == false) {                                       \
-    std::cout << __func__ << " #" << __LINE__ << " in " << __FILE__ \
-              << std::endl;                                         \
-    throw "Assertion failed." #Condition;                           \
-  }
-
-#define IROHA_ASSERT_FALSE(Condition)                               \
-  if ((Condition) == true) {                                        \
-    std::cout << __func__ << " #" << __LINE__ << " in " << __FILE__ \
-              << std::endl;                                         \
-    throw "Assertion failed." #Condition;                           \
-  }
-<<<<<<< HEAD
-
-}  // namespace exception
-=======
->>>>>>> 2d796760
 
 #endif