
<<<<<<< HEAD

ADD_LIBRARY(validator STATIC
    validator.cpp
)

target_link_libraries(validator
    hash
    flatbuffer_service
    logger
)
=======
#ADD_LIBRARY(izanami STATIC
#    izanami.cpp
#)

#target_link_libraries(izanami
#    hash
#    thread_pool
#    config_manager
#    peer_service
#    executor
#    connection_with_grpc
#    transaction_repository
#)

#ADD_LIBRARY(peer_service STATIC
#    peer_service.cpp
#    hijiri.cpp
#)

#target_link_libraries(peer_service
#    exception
#    logger
#    config_manager
#    transaction_builder
#    connection_with_grpc
#    transaction_repository

    # I wonder why this linkage is needed. If it's removed, linker error occurs.
#    http_server_with_cappuccino
#)
>>>>>>> 0abdfd49
<|MERGE_RESOLUTION|>--- conflicted
+++ resolved
@@ -1,5 +1,3 @@
-
-<<<<<<< HEAD
 
 ADD_LIBRARY(validator STATIC
     validator.cpp
@@ -9,36 +7,4 @@
     hash
     flatbuffer_service
     logger
-)
-=======
-#ADD_LIBRARY(izanami STATIC
-#    izanami.cpp
-#)
-
-#target_link_libraries(izanami
-#    hash
-#    thread_pool
-#    config_manager
-#    peer_service
-#    executor
-#    connection_with_grpc
-#    transaction_repository
-#)
-
-#ADD_LIBRARY(peer_service STATIC
-#    peer_service.cpp
-#    hijiri.cpp
-#)
-
-#target_link_libraries(peer_service
-#    exception
-#    logger
-#    config_manager
-#    transaction_builder
-#    connection_with_grpc
-#    transaction_repository
-
-    # I wonder why this linkage is needed. If it's removed, linker error occurs.
-#    http_server_with_cappuccino
-#)
->>>>>>> 0abdfd49
+)