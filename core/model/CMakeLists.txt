add_subdirectory(objects)

<<<<<<< HEAD
ADD_LIBRARY(transaction STATIC
  transaction.cpp
)

target_link_libraries(transaction
  objects
  datetime
  hash
  logger
=======
include_directories(
  ${PROJECT_SOURCE_DIR}/core
  "."
>>>>>>> 49cba164
)<|MERGE_RESOLUTION|>--- conflicted
+++ resolved
@@ -1,7 +1,12 @@
+add_subdirectory(commands)
 add_subdirectory(objects)
 
-<<<<<<< HEAD
-ADD_LIBRARY(transaction STATIC
+include_directories(
+  ${PROJECT_SOURCE_DIR}/core
+  "."
+)
+
+add_library(transaction STATIC
   transaction.cpp
 )
 
@@ -10,9 +15,4 @@
   datetime
   hash
   logger
-=======
-include_directories(
-  ${PROJECT_SOURCE_DIR}/core
-  "."
->>>>>>> 49cba164
 )