SET(EXECUTABLE_OUTPUT_PATH ${PROJECT_BINARY_DIR}/bin)



###########################
#      Sumeragi test      #
###########################

add_executable(test_sumeragi
    test_sumeragi.cpp
)

target_link_libraries(test_sumeragi
    connection_with_grpc_flatbuffer
)

<<<<<<< HEAD
###########################
#      Ametsuchi test      #
###########################

add_executable(check_ametsuchi
    check_ametsuchi.cpp
)

target_link_libraries(check_ametsuchi
    connection_with_grpc_flatbuffer
=======
add_executable(make_sumeragi
  make_sumeragi.cpp
)

target_link_libraries(make_sumeragi
  json
  hash
  signature
>>>>>>> e6c354d2
)<|MERGE_RESOLUTION|>--- conflicted
+++ resolved
@@ -14,7 +14,6 @@
     connection_with_grpc_flatbuffer
 )
 
-<<<<<<< HEAD
 ###########################
 #      Ametsuchi test      #
 ###########################
@@ -25,7 +24,12 @@
 
 target_link_libraries(check_ametsuchi
     connection_with_grpc_flatbuffer
-=======
+)
+
+###########################
+#      Makesumeragi test  #
+###########################
+
 add_executable(make_sumeragi
   make_sumeragi.cpp
 )
@@ -34,5 +38,4 @@
   json
   hash
   signature
->>>>>>> e6c354d2
 )