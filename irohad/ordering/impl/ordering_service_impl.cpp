/**
 * Copyright Soramitsu Co., Ltd. 2017 All Rights Reserved.
 * http://soramitsu.co.jp
 *
 * Licensed under the Apache License, Version 2.0 (the "License");
 * you may not use this file except in compliance with the License.
 * You may obtain a copy of the License at
 *
 *        http://www.apache.org/licenses/LICENSE-2.0
 *
 * Unless required by applicable law or agreed to in writing, software
 * distributed under the License is distributed on an "AS IS" BASIS,
 * WITHOUT WARRANTIES OR CONDITIONS OF ANY KIND, either express or implied.
 * See the License for the specific language governing permissions and
 * limitations under the License.
 */

#include "ordering/impl/ordering_service_impl.hpp"
#include "ametsuchi/ordering_service_persistent_state.hpp"
#include "backend/protobuf/transaction.hpp"
#include "builders/protobuf/proposal.hpp"
#include "logger/logger.hpp"

namespace iroha {
  namespace ordering {
    OrderingServiceImpl::OrderingServiceImpl(
        std::shared_ptr<ametsuchi::PeerQuery> wsv,
        size_t max_size,
        size_t delay_milliseconds,
        std::shared_ptr<network::OrderingServiceTransport> transport,
        std::shared_ptr<ametsuchi::OrderingServicePersistentState>
            persistent_state)
        : wsv_(wsv),
          max_size_(max_size),
          delay_milliseconds_(delay_milliseconds),
          transport_(transport),
          persistent_state_(persistent_state) {
      updateTimer();
<<<<<<< HEAD
      log_ = logger::log("OrderingServiceImpl");
=======

      // restore state of ordering service from persistent storage
      proposal_height = persistent_state_->loadProposalHeight().value();
>>>>>>> 826b016e
    }

    void OrderingServiceImpl::onTransaction(
        std::shared_ptr<shared_model::interface::Transaction> transaction) {
      queue_.push(transaction);
      log_->info("Queue size is {}", queue_.unsafe_size());

      if (queue_.unsafe_size() >= max_size_) {
        handle.unsubscribe();
        updateTimer();
      }
    }

    void OrderingServiceImpl::generateProposal() {
      std::vector<shared_model::proto::Transaction> fetched_txs;
        log_->info("Start proposal generation");
      for (std::shared_ptr<shared_model::interface::Transaction> tx;
           fetched_txs.size() < max_size_ and queue_.try_pop(tx);) {
        fetched_txs.emplace_back(
            std::move(static_cast<shared_model::proto::Transaction &>(*tx)));
      }

      auto proposal = std::make_unique<shared_model::proto::Proposal>(
          shared_model::proto::ProposalBuilder()
              .height(proposal_height++)
              .createdTime(iroha::time::now())
              .transactions(fetched_txs)
              .build());

      // Save proposal height to the persistent storage.
      // In case of restart it reloads state.
      persistent_state_->saveProposalHeight(proposal_height);

      publishProposal(std::move(proposal));
    }

    void OrderingServiceImpl::publishProposal(
        std::unique_ptr<shared_model::interface::Proposal> proposal) {
      std::vector<std::string> peers;

      auto lst = wsv_->getLedgerPeers().value();
      for (const auto &peer : lst) {
        peers.push_back(peer.address);
      }
      transport_->publishProposal(std::move(proposal), peers);
    }

    void OrderingServiceImpl::updateTimer() {
      if (not queue_.empty()) {
        this->generateProposal();
      }
      timer = rxcpp::observable<>::timer(
          std::chrono::milliseconds(delay_milliseconds_));
      handle = timer.subscribe_on(rxcpp::observe_on_new_thread())
                   .subscribe([this](auto) { this->updateTimer(); });
    }

    OrderingServiceImpl::~OrderingServiceImpl() {
      handle.unsubscribe();
    }
  }  // namespace ordering
}  // namespace iroha<|MERGE_RESOLUTION|>--- conflicted
+++ resolved
@@ -36,13 +36,10 @@
           transport_(transport),
           persistent_state_(persistent_state) {
       updateTimer();
-<<<<<<< HEAD
       log_ = logger::log("OrderingServiceImpl");
-=======
 
       // restore state of ordering service from persistent storage
       proposal_height = persistent_state_->loadProposalHeight().value();
->>>>>>> 826b016e
     }
 
     void OrderingServiceImpl::onTransaction(
