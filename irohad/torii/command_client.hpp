/*
Copyright 2017 Soramitsu Co., Ltd.

Licensed under the Apache License, Version 2.0 (the "License");
you may not use this file except in compliance with the License.
You may obtain a copy of the License at

    http://www.apache.org/licenses/LICENSE-2.0

Unless required by applicable law or agreed to in writing, software
distributed under the License is distributed on an "AS IS" BASIS,
WITHOUT WARRANTIES OR CONDITIONS OF ANY KIND, either express or implied.
See the License for the specific language governing permissions and
limitations under the License.
*/

#ifndef TORII_COMMAND_CLIENT_HPP
#define TORII_COMMAND_CLIENT_HPP

#include <endpoint.grpc.pb.h>
#include <endpoint.pb.h>
#include <grpc++/grpc++.h>
#include <grpc++/channel.h>
#include <memory>
<<<<<<< HEAD

namespace torii {

  /*
   * avoids from multiple-definition of ThreadPool
   * tp::ThradPool is type alias, not class. So we can't use struct ThreadPool;
   * We shouldn't know about ThreadPoolImpl, that is template class.
   */
  struct ThreadContainer;

  /**
   * CommandClient is used by peer service.
   */
  class CommandClient {
  public:
    CommandClient(const std::string& ip, const int port);
    ~CommandClient();

    /**
     * requests tx to a torii server and returns response (blocking, sync)
     * @param tx
     * @return ToriiResponse
     */
    iroha::protocol::ToriiResponse ToriiBlocking(const iroha::protocol::Transaction& tx);

    /*
     * TODO(motxx): We can't use CommandClient::ToriiNonBlocking() for now. gRPC causes the error
     * E0714 04:24:40.045388600    4346 sync_posix.c:60]            assertion failed: pthread_mutex_lock(mu) == 0
     */
    /*
    void ToriiNonBlocking(const iroha::protocol::Transaction& tx,
                          const std::function<void(iroha::protocol::ToriiResponse& response)>& callback);
     */

  private:
    static void ToriiNonBlockingListener(
      grpc::CompletionQueue& cq,
      const std::function<void(iroha::protocol::ToriiResponse& response)>& callback);

  private:
    grpc::ClientContext context_;
    std::unique_ptr<iroha::protocol::CommandService::Stub> stub_;
    grpc::CompletionQueue cq_;
    grpc::Status status_;
    ThreadContainer* listenerPool_; // cannot use smart pointer because of avoiding redefinition.
=======
#include <thread>

namespace torii {

  /**
   * CommandSyncClient
   */
  class CommandSyncClient {
  public:
    CommandSyncClient(const std::string& ip, const int port);
    ~CommandSyncClient();

    /**
     * requests tx to a torii server and returns response (blocking, sync)
     * @param tx
     * @return ToriiResponse
     */
    iroha::protocol::ToriiResponse Torii(const iroha::protocol::Transaction& tx);

  private:
    grpc::ClientContext context_;
    std::unique_ptr<iroha::protocol::CommandService::Stub> stub_;
    grpc::CompletionQueue completionQueue_;
    grpc::Status status_;
  };

  /**
   * CommandAsyncClient is used by peer service.
   */
  class CommandAsyncClient {
  public:
    /**
     * sets ip and port and calls listenToriiNonBlocking() in a new thread.
     * @param ip
     * @param port
     */
    CommandAsyncClient(const std::string& ip, const int port);

    ~CommandAsyncClient();

    using Callback = std::function<void(iroha::protocol::ToriiResponse& response)>;

    /**
     * Async Torii rpc
     * @param tx
     * @param callback
     */
    void Torii(const iroha::protocol::Transaction& tx,
               const Callback& callback);

  private:
    /**
     * starts response listener of non-blocking rpcs.
     */
    void listen();

  private:
    grpc::ClientContext context_;
    std::unique_ptr<iroha::protocol::CommandService::Stub> stub_;
    grpc::CompletionQueue completionQueue_;
    grpc::Status status_;
    std::thread listener_; // listens rpcs' responses and executes callbacks.
>>>>>>> c883b6a8
  };

}  // namespace torii

#endif  // TORII_COMMAND_CLIENT_HPP<|MERGE_RESOLUTION|>--- conflicted
+++ resolved
@@ -22,53 +22,6 @@
 #include <grpc++/grpc++.h>
 #include <grpc++/channel.h>
 #include <memory>
-<<<<<<< HEAD
-
-namespace torii {
-
-  /*
-   * avoids from multiple-definition of ThreadPool
-   * tp::ThradPool is type alias, not class. So we can't use struct ThreadPool;
-   * We shouldn't know about ThreadPoolImpl, that is template class.
-   */
-  struct ThreadContainer;
-
-  /**
-   * CommandClient is used by peer service.
-   */
-  class CommandClient {
-  public:
-    CommandClient(const std::string& ip, const int port);
-    ~CommandClient();
-
-    /**
-     * requests tx to a torii server and returns response (blocking, sync)
-     * @param tx
-     * @return ToriiResponse
-     */
-    iroha::protocol::ToriiResponse ToriiBlocking(const iroha::protocol::Transaction& tx);
-
-    /*
-     * TODO(motxx): We can't use CommandClient::ToriiNonBlocking() for now. gRPC causes the error
-     * E0714 04:24:40.045388600    4346 sync_posix.c:60]            assertion failed: pthread_mutex_lock(mu) == 0
-     */
-    /*
-    void ToriiNonBlocking(const iroha::protocol::Transaction& tx,
-                          const std::function<void(iroha::protocol::ToriiResponse& response)>& callback);
-     */
-
-  private:
-    static void ToriiNonBlockingListener(
-      grpc::CompletionQueue& cq,
-      const std::function<void(iroha::protocol::ToriiResponse& response)>& callback);
-
-  private:
-    grpc::ClientContext context_;
-    std::unique_ptr<iroha::protocol::CommandService::Stub> stub_;
-    grpc::CompletionQueue cq_;
-    grpc::Status status_;
-    ThreadContainer* listenerPool_; // cannot use smart pointer because of avoiding redefinition.
-=======
 #include <thread>
 
 namespace torii {
@@ -131,7 +84,6 @@
     grpc::CompletionQueue completionQueue_;
     grpc::Status status_;
     std::thread listener_; // listens rpcs' responses and executes callbacks.
->>>>>>> c883b6a8
   };
 
 }  // namespace torii
