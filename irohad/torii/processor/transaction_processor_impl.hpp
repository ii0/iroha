--- conflicted
+++ resolved
@@ -37,13 +37,8 @@
        * @param crypto_provider - sign income transactions
        */
       TransactionProcessorImpl(
-<<<<<<< HEAD
           std::shared_ptr<network::PeerCommunicationService> pcs,
-          std::shared_ptr<validation::StatelessValidator> validator,
           std::shared_ptr<MstProcessor> mst_processor);
-=======
-          std::shared_ptr<network::PeerCommunicationService> pcs);
->>>>>>> def7bc4f
 
       void transactionHandle(ConstRefTransaction transaction) override;
 
@@ -54,13 +49,7 @@
       std::shared_ptr<network::PeerCommunicationService> pcs_;
 
       // processing
-<<<<<<< HEAD
-      std::shared_ptr<validation::StatelessValidator> validator_;
-
       std::shared_ptr<MstProcessor> mst_processor_;
-
-=======
->>>>>>> def7bc4f
       std::unordered_set<std::string> proposal_set_;
       std::unordered_set<std::string> candidate_set_;
 
