/**
 * Copyright Soramitsu Co., Ltd. 2018 All Rights Reserved.
 * http://soramitsu.co.jp
 *
 * Licensed under the Apache License, Version 2.0 (the "License");
 * you may not use this file except in compliance with the License.
 * You may obtain a copy of the License at
 *
 *        http://www.apache.org/licenses/LICENSE-2.0
 *
 * Unless required by applicable law or agreed to in writing, software
 * distributed under the License is distributed on an "AS IS" BASIS,
 * WITHOUT WARRANTIES OR CONDITIONS OF ANY KIND, either express or implied.
 * See the License for the specific language governing permissions and
 * limitations under the License.
 */

#include "torii/command_service.hpp"

#include <thread>

#include "backend/protobuf/transaction_responses/proto_tx_response.hpp"

#include "ametsuchi/block_query.hpp"
#include "backend/protobuf/transaction.hpp"
#include "builders/protobuf/transaction_responses/proto_transaction_status_builder.hpp"
#include "builders/protobuf/transport_builder.hpp"
#include "common/byteutils.hpp"
#include "common/is_any.hpp"
#include "common/types.hpp"
#include "cryptography/default_hash_provider.hpp"
#include "endpoint.pb.h"
#include "torii/impl/timeout.hpp"
#include "validators/default_validator.hpp"

using namespace std::chrono_literals;

namespace torii {

  CommandService::CommandService(
      std::shared_ptr<iroha::torii::TransactionProcessor> tx_processor,
      std::shared_ptr<iroha::ametsuchi::Storage> storage,
      std::chrono::milliseconds proposal_delay)
      : tx_processor_(tx_processor),
        storage_(storage),
        proposal_delay_(proposal_delay),
        start_tx_processing_duration_(1s),
        cache_(std::make_shared<CacheType>()),
        // merge with mutex, since notifications can be made from different
        // threads
        responses_(tx_processor_->transactionNotifier().merge(
            rxcpp::serialize_one_worker(
                rxcpp::schedulers::make_current_thread()),
            notifier_.get_observable())),
        log_(logger::log("CommandService")) {
    // Notifier for all clients
<<<<<<< HEAD
    responses_.subscribe([this](auto iroha_response) {
      // Find response in cache
=======
    tx_processor_->transactionNotifier().subscribe([this](auto iroha_response) {
      // find response for this tx in cache; if status of received response
      // isn't "greater" than cached one, dismiss received one
>>>>>>> ee6bd388
      auto proto_response =
          std::static_pointer_cast<shared_model::proto::TransactionResponse>(
              iroha_response);
      auto tx_hash = proto_response->transactionHash();
      auto cached_tx_state = cache_->findItem(tx_hash);
      if (cached_tx_state
          and proto_response->getTransport().tx_status()
              <= cached_tx_state->tx_status()) {
        return;
      }
      cache_->addItem(tx_hash, proto_response->getTransport());
    });
  }

  void CommandService::Torii(const iroha::protocol::Transaction &request) {
    shared_model::crypto::Hash tx_hash;
    iroha::protocol::ToriiResponse response;

    shared_model::proto::TransportBuilder<
        shared_model::proto::Transaction,
        shared_model::validation::DefaultSignableTransactionValidator>()
        .build(request)
        .match(
            [this, &tx_hash, &response](
                // success case
                iroha::expected::Value<shared_model::proto::Transaction>
                    &iroha_tx) {
              tx_hash = iroha_tx.value.hash();
              if (cache_->findItem(tx_hash) and iroha_tx.value.quorum() < 2) {
                log_->warn("Found transaction {} in cache, ignoring",
                           tx_hash.hex());
                return;
              }

              // setting response
              response.set_tx_hash(tx_hash.toString());
              response.set_tx_status(
                  iroha::protocol::TxStatus::STATELESS_VALIDATION_SUCCESS);

              // Send transaction to iroha
              tx_processor_->transactionHandle(
                  std::make_shared<shared_model::proto::Transaction>(
                      std::move(iroha_tx.value)));
            },
            [this, &tx_hash, &request, &response](const auto &error) {
              // getting hash from invalid transaction
              auto blobPayload =
                  shared_model::proto::makeBlob(request.payload());
              tx_hash = shared_model::crypto::DefaultHashProvider::makeHash(
                  blobPayload);
              log_->warn("Stateless invalid tx: {}, hash: {}",
                         error.error,
                         tx_hash.hex());

              // setting response
              response.set_tx_hash(
                  shared_model::crypto::toBinaryString(tx_hash));
              response.set_tx_status(
                  iroha::protocol::TxStatus::STATELESS_VALIDATION_FAILED);
              response.set_error_message(std::move(error.error));
            });
    log_->debug("Torii: adding item to cache: {}, status {} ",
                tx_hash.hex(),
                response.tx_status());
    // transactions can be handled from multiple threads, therefore a lock is
    // required
    std::lock_guard<std::mutex> lock(notifier_mutex_);
    notifier_.get_subscriber().on_next(
        std::make_shared<shared_model::proto::TransactionResponse>(
            std::move(response)));
  }

  grpc::Status CommandService::Torii(
      grpc::ServerContext *context,
      const iroha::protocol::Transaction *request,
      google::protobuf::Empty *response) {
    Torii(*request);
    return grpc::Status::OK;
  }

  void CommandService::Status(const iroha::protocol::TxStatusRequest &request,
                              iroha::protocol::ToriiResponse &response) {
    auto tx_hash = shared_model::crypto::Hash(request.tx_hash());
    auto resp = cache_->findItem(tx_hash);
    if (resp) {
      response.CopyFrom(*resp);
    } else {
      response.set_tx_hash(request.tx_hash());
      if (storage_->getBlockQuery()->hasTxWithHash(
              shared_model::crypto::Hash(request.tx_hash()))) {
        response.set_tx_status(iroha::protocol::TxStatus::COMMITTED);
      } else {
        log_->warn("Asked non-existing tx: {}",
                   iroha::bytestringToHexstring(request.tx_hash()));
        response.set_tx_status(iroha::protocol::TxStatus::NOT_RECEIVED);
      }
      log_->debug("Status: adding item to cache: {}, status {}",
                  tx_hash.hex(),
                  response.tx_status());
      cache_->addItem(tx_hash, response);
    }
  }

  grpc::Status CommandService::Status(
      grpc::ServerContext *context,
      const iroha::protocol::TxStatusRequest *request,
      iroha::protocol::ToriiResponse *response) {
    Status(*request, *response);
    return grpc::Status::OK;
  }

  /**
   * Statuses considered final for streaming. Observable stops value emission
   * after receiving a value of one of the following types
   * @tparam T concrete response type
   */
  template <typename T>
  constexpr bool FinalStatusValue =
      iroha::is_any<std::remove_const_t<std::remove_reference_t<T>>,
                    shared_model::interface::StatelessFailedTxResponse,
                    shared_model::interface::StatefulFailedTxResponse,
                    shared_model::interface::CommittedTxResponse,
                    shared_model::interface::MstExpiredResponse>::value;

  rxcpp::observable<
      std::shared_ptr<shared_model::interface::TransactionResponse>>
  CommandService::StatusStream(
      const iroha::protocol::TxStatusRequest &request) {
    auto hash = shared_model::crypto::Hash(request.tx_hash());
    std::shared_ptr<shared_model::interface::TransactionResponse>
        initial_status = clone(shared_model::proto::TransactionResponse(
            cache_->findItem(hash).value_or([&] {
              log_->info("tx not received");
              return shared_model::proto::TransactionStatusBuilder()
                  .txHash(hash)
                  .notReceived()
                  .build()
                  .getTransport();
            }())));
    return responses_.start_with(initial_status)
        .filter([hash = std::move(hash)](auto response) {
          return response->transactionHash() == hash;
        })
<<<<<<< HEAD
        .lift<std::shared_ptr<shared_model::interface::TransactionResponse>>(
            [](rxcpp::subscriber<std::shared_ptr<
                   shared_model::interface::TransactionResponse>> dest) {
              return rxcpp::make_subscriber<std::shared_ptr<
                  shared_model::interface::TransactionResponse>>(
                  dest,
                  [=](std::shared_ptr<
                      shared_model::interface::TransactionResponse> response) {
                    dest.on_next(response);
                    iroha::visit_in_place(
                        response->get(),
                        [dest](const auto &resp)
                            -> std::enable_if_t<
                                FinalStatusValue<decltype(resp)>> {
                          dest.on_completed();
                        },
                        [](const auto &resp)
                            -> std::enable_if_t<
                                not FinalStatusValue<decltype(resp)>>{});
                  });
            });
=======
        .subscribe(
            subscription,
            [&, finished](
                std::shared_ptr<shared_model::interface::TransactionResponse>
                    iroha_response) {
              auto proto_response = std::static_pointer_cast<
                  shared_model::proto::TransactionResponse>(iroha_response);

              log_->debug("subscribe new status: {}, hash {}",
                          proto_response->toString(),
                          proto_response->transactionHash().hex());

              iroha::protocol::ToriiResponse resp_sub =
                  proto_response->getTransport();

              if (isFinalStatus(resp_sub.tx_status())) {
                response_writer.WriteLast(resp_sub, grpc::WriteOptions());
                *finished = true;
                cv->notify_one();
              } else {
                response_writer.Write(resp_sub);
              }
            });

    std::mutex wait_subscription;
    std::unique_lock<std::mutex> lock(wait_subscription);

    log_->debug("StatusStream waiting start, hash: {}", request_hash->hex());

    /// we expect that start_tx_processing_duration_ will be enough
    /// to at least start tx processing.
    /// Otherwise we think there is no such tx at all.
    cv->wait_for(lock, start_tx_processing_duration_);

    log_->debug("StatusStream waiting finish, hash: {}", request_hash->hex());

    if (not*finished) {
      resp = cache_->findItem(shared_model::crypto::Hash(request.tx_hash()));
      if (not resp) {
        log_->warn("StatusStream request processing timeout, hash: {}",
                   request_hash->hex());
        // TODO 05/03/2018 andrei IR-1046 Server-side shared model object
        // factories with move semantics
        auto resp_none = shared_model::proto::TransactionStatusBuilder()
                             .txHash(*request_hash)
                             .notReceived()
                             .build();
        response_writer.WriteLast(resp_none.getTransport(),
                                  grpc::WriteOptions());
      } else {
        log_->debug(
            "Tx processing was started but unfinished, awaiting more, hash: {}",
            request_hash->hex());
        /// We give it 2*proposal_delay time until timeout.
        cv->wait_for(lock, 2 * proposal_delay_);

        /// status can be in the cache if it was finalized before we subscribed
        if (not*finished) {
          log_->debug("Transaction {} still not finished", request_hash->hex());
          resp =
              cache_->findItem(shared_model::crypto::Hash(request.tx_hash()));
          log_->debug("Status of tx {} in cache: {}",
                      request_hash->hex(),
                      resp->tx_status());
        }
      }
    } else {
      log_->debug("StatusStream request processed successfully, hash: {}",
                  request_hash->hex());
    }
    subscription.unsubscribe();
    log_->debug("StatusStream unsubscribed");
>>>>>>> ee6bd388
  }

  grpc::Status CommandService::StatusStream(
      grpc::ServerContext *context,
      const iroha::protocol::TxStatusRequest *request,
      grpc::ServerWriter<iroha::protocol::ToriiResponse> *response_writer) {
    rxcpp::schedulers::run_loop rl;

    auto main_thread =
        rxcpp::observe_on_one_worker(rxcpp::schedulers::make_run_loop(rl));

    rxcpp::composite_subscription subscription;

    StatusStream(*request)
        .map([](auto response) {
          return std::static_pointer_cast<
                     shared_model::proto::TransactionResponse>(response)
              ->getTransport();
        })
        .lift<iroha::protocol::ToriiResponse>(
            makeTimeout<iroha::protocol::ToriiResponse>(
                [&](const auto &response) {
                  return response.tx_status()
                          == iroha::protocol::TxStatus::NOT_RECEIVED
                      ? start_tx_processing_duration_
                      : 2 * proposal_delay_;
                },
                main_thread))
        .take_while([=](const auto &) { return not context->IsCancelled(); })
        .subscribe(
            subscription,
            [&](iroha::protocol::ToriiResponse response) {
              log_->debug("writing status");
              response_writer->Write(response);
            },
            [&](std::exception_ptr ep) { log_->debug("processing timeout"); },
            [&] { log_->info("stream done"); });

    // run loop while subscription is active or there are pending events in the
    // queue
    while (subscription.is_subscribed() or not rl.empty()) {
      rl.dispatch();
    }

    log_->debug("status stream done");
    return grpc::Status::OK;
  }

}  // namespace torii<|MERGE_RESOLUTION|>--- conflicted
+++ resolved
@@ -54,14 +54,9 @@
             notifier_.get_observable())),
         log_(logger::log("CommandService")) {
     // Notifier for all clients
-<<<<<<< HEAD
     responses_.subscribe([this](auto iroha_response) {
-      // Find response in cache
-=======
-    tx_processor_->transactionNotifier().subscribe([this](auto iroha_response) {
       // find response for this tx in cache; if status of received response
       // isn't "greater" than cached one, dismiss received one
->>>>>>> ee6bd388
       auto proto_response =
           std::static_pointer_cast<shared_model::proto::TransactionResponse>(
               iroha_response);
@@ -205,7 +200,6 @@
         .filter([hash = std::move(hash)](auto response) {
           return response->transactionHash() == hash;
         })
-<<<<<<< HEAD
         .lift<std::shared_ptr<shared_model::interface::TransactionResponse>>(
             [](rxcpp::subscriber<std::shared_ptr<
                    shared_model::interface::TransactionResponse>> dest) {
@@ -227,80 +221,6 @@
                                 not FinalStatusValue<decltype(resp)>>{});
                   });
             });
-=======
-        .subscribe(
-            subscription,
-            [&, finished](
-                std::shared_ptr<shared_model::interface::TransactionResponse>
-                    iroha_response) {
-              auto proto_response = std::static_pointer_cast<
-                  shared_model::proto::TransactionResponse>(iroha_response);
-
-              log_->debug("subscribe new status: {}, hash {}",
-                          proto_response->toString(),
-                          proto_response->transactionHash().hex());
-
-              iroha::protocol::ToriiResponse resp_sub =
-                  proto_response->getTransport();
-
-              if (isFinalStatus(resp_sub.tx_status())) {
-                response_writer.WriteLast(resp_sub, grpc::WriteOptions());
-                *finished = true;
-                cv->notify_one();
-              } else {
-                response_writer.Write(resp_sub);
-              }
-            });
-
-    std::mutex wait_subscription;
-    std::unique_lock<std::mutex> lock(wait_subscription);
-
-    log_->debug("StatusStream waiting start, hash: {}", request_hash->hex());
-
-    /// we expect that start_tx_processing_duration_ will be enough
-    /// to at least start tx processing.
-    /// Otherwise we think there is no such tx at all.
-    cv->wait_for(lock, start_tx_processing_duration_);
-
-    log_->debug("StatusStream waiting finish, hash: {}", request_hash->hex());
-
-    if (not*finished) {
-      resp = cache_->findItem(shared_model::crypto::Hash(request.tx_hash()));
-      if (not resp) {
-        log_->warn("StatusStream request processing timeout, hash: {}",
-                   request_hash->hex());
-        // TODO 05/03/2018 andrei IR-1046 Server-side shared model object
-        // factories with move semantics
-        auto resp_none = shared_model::proto::TransactionStatusBuilder()
-                             .txHash(*request_hash)
-                             .notReceived()
-                             .build();
-        response_writer.WriteLast(resp_none.getTransport(),
-                                  grpc::WriteOptions());
-      } else {
-        log_->debug(
-            "Tx processing was started but unfinished, awaiting more, hash: {}",
-            request_hash->hex());
-        /// We give it 2*proposal_delay time until timeout.
-        cv->wait_for(lock, 2 * proposal_delay_);
-
-        /// status can be in the cache if it was finalized before we subscribed
-        if (not*finished) {
-          log_->debug("Transaction {} still not finished", request_hash->hex());
-          resp =
-              cache_->findItem(shared_model::crypto::Hash(request.tx_hash()));
-          log_->debug("Status of tx {} in cache: {}",
-                      request_hash->hex(),
-                      resp->tx_status());
-        }
-      }
-    } else {
-      log_->debug("StatusStream request processed successfully, hash: {}",
-                  request_hash->hex());
-    }
-    subscription.unsubscribe();
-    log_->debug("StatusStream unsubscribed");
->>>>>>> ee6bd388
   }
 
   grpc::Status CommandService::StatusStream(
