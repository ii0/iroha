--- conflicted
+++ resolved
@@ -127,12 +127,7 @@
       response.CopyFrom(*resp);
     } else {
       response.set_tx_hash(request.tx_hash());
-<<<<<<< HEAD
-      if (storage_->getBlockQuery()->getTxByHashSync(
-              shared_model::crypto::Hash(request.tx_hash()))) {
-=======
-      if (block_query_->getTxByHashSync(request.tx_hash())) {
->>>>>>> 432276bc
+      if (block_query_->getTxByHashSync(shared_model::crypto::Hash(request.tx_hash()))) {
         response.set_tx_status(iroha::protocol::TxStatus::COMMITTED);
       } else {
         response.set_tx_status(iroha::protocol::TxStatus::NOT_RECEIVED);
