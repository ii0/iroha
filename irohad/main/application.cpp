/**
 * Copyright Soramitsu Co., Ltd. 2017 All Rights Reserved.
 * http://soramitsu.co.jp
 *
 * Licensed under the Apache License, Version 2.0 (the "License");
 * you may not use this file except in compliance with the License.
 * You may obtain a copy of the License at
 *
 *        http://www.apache.org/licenses/LICENSE-2.0
 *
 * Unless required by applicable law or agreed to in writing, software
 * distributed under the License is distributed on an "AS IS" BASIS,
 * WITHOUT WARRANTIES OR CONDITIONS OF ANY KIND, either express or implied.
 * See the License for the specific language governing permissions and
 * limitations under the License.
 */

#include "main/application.hpp"
#include <algorithm>
#include <memory>
#include "ametsuchi/impl/postgres_ordering_service_persistent_state.hpp"
<<<<<<< HEAD
#include "consensus/yac/impl/supermajority_checker_impl.hpp"
#include "ametsuchi/impl/wsv_restorer_impl.hpp"
=======
#include "ametsuchi/impl/wsv_restorer_impl.hpp"
#include "consensus/yac/impl/supermajority_checker_impl.hpp"
>>>>>>> 61969d20

using namespace iroha;
using namespace iroha::ametsuchi;
using namespace iroha::simulator;
using namespace iroha::validation;
using namespace iroha::network;
using namespace iroha::synchronizer;
using namespace iroha::torii;
using namespace iroha::consensus::yac;

using namespace std::chrono_literals;

/**
 * Configuring iroha daemon
 */
Irohad::Irohad(const std::string &block_store_dir,
               const std::string &pg_conn,
               size_t torii_port,
               size_t internal_port,
               size_t max_proposal_size,
               std::chrono::milliseconds proposal_delay,
               std::chrono::milliseconds vote_delay,
               std::chrono::milliseconds load_delay,
               const shared_model::crypto::Keypair &keypair)
    : block_store_dir_(block_store_dir),
      pg_conn_(pg_conn),
      torii_port_(torii_port),
      internal_port_(internal_port),
      max_proposal_size_(max_proposal_size),
      proposal_delay_(proposal_delay),
      vote_delay_(vote_delay),
      load_delay_(load_delay),
      keypair(keypair) {
  log_ = logger::log("IROHAD");
  log_->info("created");
  // Initializing storage at this point in order to insert genesis block before
  // initialization of iroha deamon
  initStorage();
}

/**
 * Initializing iroha daemon
 */
void Irohad::init() {
  // Recover VSW from the existing ledger to be sure it is consistent
  initWsvRestorer();
  restoreWsv();

  initPeerQuery();
  initCryptoProvider();
  initValidators();
  initOrderingGate();
  initSimulator();
  initBlockLoader();
  initConsensusGate();
  initSynchronizer();
  initPeerCommunicationService();
  initMstProcessor();

  // Torii
  initTransactionCommandService();
  initQueryService();
}

/**
 * Dropping iroha daemon storage
 */
void Irohad::dropStorage() {
  storage->dropStorage();
  ordering_service_storage_->resetState();
}

/**
 * Initializing iroha daemon storage
 */
void Irohad::initStorage() {
  auto storageResult = StorageImpl::create(block_store_dir_, pg_conn_);
  storageResult.match(
      [&](expected::Value<std::shared_ptr<ametsuchi::StorageImpl>> &_storage) {
        storage = _storage.value;
      },
      [&](expected::Error<std::string> &error) { log_->error(error.error); });

  PostgresOrderingServicePersistentState::create(pg_conn_).match(
      [&](expected::Value<
          std::shared_ptr<ametsuchi::PostgresOrderingServicePersistentState>>
              &_storage) { ordering_service_storage_ = _storage.value; },
      [&](expected::Error<std::string> &error) { log_->error(error.error); });

  log_->info("[Init] => storage", logger::logBool(storage));
}

void Irohad::resetOrderingService() {
  if (not ordering_service_storage_->resetState())
    log_->error("cannot reset ordering service storage");
}

bool Irohad::restoreWsv() {
<<<<<<< HEAD
  return wsv_restorer_->restoreWsv(*storage)
      .match([](iroha::expected::Value<void> v) -> bool { return true; },
             [&](iroha::expected::Error<std::string> &error) -> bool {
               log_->error(error.error);
               return false;
             });
=======
  return wsv_restorer_->restoreWsv(*storage).match(
      [](iroha::expected::Value<void> v) { return true; },
      [&](iroha::expected::Error<std::string> &error) {
        log_->error(error.error);
        return false;
      });
>>>>>>> 61969d20
}

/**
 * Initializing peer query interface
 */
void Irohad::initPeerQuery() {
  wsv = std::make_shared<ametsuchi::PeerQueryWsv>(storage->getWsvQuery());

  log_->info("[Init] => peer query");
}

/**
 * Initializing crypto provider
 */
void Irohad::initCryptoProvider() {
  crypto_signer_ =
      std::make_shared<shared_model::crypto::CryptoModelSigner<>>(keypair);

  log_->info("[Init] => crypto provider");
}

/**
 * Initializing validators
 */
void Irohad::initValidators() {
  stateful_validator = std::make_shared<StatefulValidatorImpl>();
  chain_validator = std::make_shared<ChainValidatorImpl>(
      std::make_shared<consensus::yac::SupermajorityCheckerImpl>());

  log_->info("[Init] => validators");
}

/**
 * Initializing ordering gate
 */
void Irohad::initOrderingGate() {
  ordering_gate = ordering_init.initOrderingGate(
      wsv, max_proposal_size_, proposal_delay_, ordering_service_storage_);
  log_->info("[Init] => init ordering gate - [{}]",
             logger::logBool(ordering_gate));
}

/**
 * Initializing iroha verified proposal creator and block creator
 */
void Irohad::initSimulator() {
  simulator = std::make_shared<Simulator>(ordering_gate,
                                          stateful_validator,
                                          storage,
                                          storage->getBlockQuery(),
                                          crypto_signer_);

  log_->info("[Init] => init simulator");
}

/**
 * Initializing block loader
 */
void Irohad::initBlockLoader() {
  block_loader = loader_init.initBlockLoader(wsv, storage->getBlockQuery());

  log_->info("[Init] => block loader");
}

/**
 * Initializing consensus gate
 */
void Irohad::initConsensusGate() {
  consensus_gate = yac_init.initConsensusGate(
      wsv,
      simulator,
      block_loader,
      keypair,
      vote_delay_,
      load_delay_);

  log_->info("[Init] => consensus gate");
}

/**
 * Initializing synchronizer
 */
void Irohad::initSynchronizer() {
  synchronizer = std::make_shared<SynchronizerImpl>(
      consensus_gate, chain_validator, storage, block_loader);

  log_->info("[Init] => synchronizer");
}

/**
 * Initializing peer communication service
 */
void Irohad::initPeerCommunicationService() {
  pcs = std::make_shared<PeerCommunicationServiceImpl>(ordering_gate,
                                                       synchronizer);

  pcs->on_proposal().subscribe(
      [this](auto) { log_->info("~~~~~~~~~| PROPOSAL ^_^ |~~~~~~~~~ "); });

  pcs->on_commit().subscribe(
      [this](auto) { log_->info("~~~~~~~~~| COMMIT =^._.^= |~~~~~~~~~ "); });

  // complete initialization of ordering gate
  ordering_gate->setPcs(*pcs);

  log_->info("[Init] => pcs");
}

void Irohad::initMstProcessor() {
  auto mst_transport = std::make_shared<MstTransportGrpc>();
  auto mst_completer = std::make_shared<DefaultCompleter>();
  auto mst_storage = std::make_shared<MstStorageStateImpl>(mst_completer);
  // TODO: @l4l magics should be fixed with options in cli branch
  //            check #661 for details
  auto mst_propagation = std::make_shared<GossipPropagationStrategy>(
      wsv, std::chrono::seconds(5) /*emitting period*/, 2 /*amount per once*/);
  auto mst_time = std::make_shared<MstTimeProviderImpl>();
  mst_processor = std::make_shared<FairMstProcessor>(
      mst_transport, mst_storage, mst_propagation, mst_time);
  log_->info("[Init] => MST processor");
}

/**
 * Initializing transaction command service
 */
void Irohad::initTransactionCommandService() {
  auto tx_processor =
      std::make_shared<TransactionProcessorImpl>(pcs, mst_processor);

  command_service = std::make_shared<::torii::CommandService>(
      tx_processor, storage->getBlockQuery(), proposal_delay_);

  log_->info("[Init] => command service");
}

/**
 * Initializing query command service
 */
void Irohad::initQueryService() {
  auto query_processor = std::make_shared<QueryProcessorImpl>(storage);

  query_service = std::make_shared<::torii::QueryService>(query_processor);

  log_->info("[Init] => query service");
}

void Irohad::initWsvRestorer() {
  wsv_restorer_ = std::make_shared<iroha::ametsuchi::WsvRestorerImpl>();
}

/**
 * Run iroha daemon
 */
void Irohad::run() {
  using iroha::expected::operator|;

  // Initializing torii server
  std::string ip = "0.0.0.0";
  torii_server =
      std::make_unique<ServerRunner>(ip + ":" + std::to_string(torii_port_));

  // Initializing internal server
  internal_server =
      std::make_unique<ServerRunner>(ip + ":" + std::to_string(internal_port_));

  // Run torii server
  (torii_server->append(command_service).append(query_service).run() |
   [&](const auto &port) {
     log_->info("Torii server bound on port {}", port);
     // Run internal server
     return internal_server->append(ordering_init.ordering_gate_transport)
         .append(ordering_init.ordering_service_transport)
         .append(yac_init.consensus_network)
         .append(loader_init.service)
         .run();
   })
      .match(
          [&](const auto &port) {
            log_->info("Internal server bound on port {}", port.value);
            log_->info("===> iroha initialized");
          },
          [&](const expected::Error<std::string> &e) { log_->error(e.error); });
}<|MERGE_RESOLUTION|>--- conflicted
+++ resolved
@@ -19,13 +19,8 @@
 #include <algorithm>
 #include <memory>
 #include "ametsuchi/impl/postgres_ordering_service_persistent_state.hpp"
-<<<<<<< HEAD
-#include "consensus/yac/impl/supermajority_checker_impl.hpp"
-#include "ametsuchi/impl/wsv_restorer_impl.hpp"
-=======
 #include "ametsuchi/impl/wsv_restorer_impl.hpp"
 #include "consensus/yac/impl/supermajority_checker_impl.hpp"
->>>>>>> 61969d20
 
 using namespace iroha;
 using namespace iroha::ametsuchi;
@@ -124,21 +119,12 @@
 }
 
 bool Irohad::restoreWsv() {
-<<<<<<< HEAD
-  return wsv_restorer_->restoreWsv(*storage)
-      .match([](iroha::expected::Value<void> v) -> bool { return true; },
-             [&](iroha::expected::Error<std::string> &error) -> bool {
-               log_->error(error.error);
-               return false;
-             });
-=======
   return wsv_restorer_->restoreWsv(*storage).match(
       [](iroha::expected::Value<void> v) { return true; },
       [&](iroha::expected::Error<std::string> &error) {
         log_->error(error.error);
         return false;
       });
->>>>>>> 61969d20
 }
 
 /**
@@ -208,12 +194,7 @@
  */
 void Irohad::initConsensusGate() {
   consensus_gate = yac_init.initConsensusGate(
-      wsv,
-      simulator,
-      block_loader,
-      keypair,
-      vote_delay_,
-      load_delay_);
+      wsv, simulator, block_loader, keypair, vote_delay_, load_delay_);
 
   log_->info("[Init] => consensus gate");
 }
