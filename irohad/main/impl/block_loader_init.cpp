/**
 * Copyright Soramitsu Co., Ltd. 2017 All Rights Reserved.
 * http://soramitsu.co.jp
 *
 * Licensed under the Apache License, Version 2.0 (the "License");
 * you may not use this file except in compliance with the License.
 * You may obtain a copy of the License at
 *
 *        http://www.apache.org/licenses/LICENSE-2.0
 *
 * Unless required by applicable law or agreed to in writing, software
 * distributed under the License is distributed on an "AS IS" BASIS,
 * WITHOUT WARRANTIES OR CONDITIONS OF ANY KIND, either express or implied.
 * See the License for the specific language governing permissions and
 * limitations under the License.
 */

#include "main/impl/block_loader_init.hpp"
#include "validators/default_validator.hpp"

using namespace iroha;
using namespace iroha::ametsuchi;
using namespace iroha::network;

auto BlockLoaderInit::createService(std::shared_ptr<BlockQuery> storage) {
  return std::make_shared<BlockLoaderService>(storage);
}

auto BlockLoaderInit::createLoader(
    std::shared_ptr<PeerQuery> peer_query,
    std::shared_ptr<BlockQuery> storage) {
  return std::make_shared<BlockLoaderImpl>(
      peer_query,
      storage,
<<<<<<< HEAD
      crypto_provider,
=======
>>>>>>> 61969d20
      std::make_shared<shared_model::validation::DefaultBlockValidator>());
}

std::shared_ptr<BlockLoader> BlockLoaderInit::initBlockLoader(
    std::shared_ptr<PeerQuery> peer_query,
    std::shared_ptr<BlockQuery> storage) {
  service = createService(storage);
  loader = createLoader(peer_query, storage);
  return loader;
}<|MERGE_RESOLUTION|>--- conflicted
+++ resolved
@@ -26,16 +26,11 @@
   return std::make_shared<BlockLoaderService>(storage);
 }
 
-auto BlockLoaderInit::createLoader(
-    std::shared_ptr<PeerQuery> peer_query,
-    std::shared_ptr<BlockQuery> storage) {
+auto BlockLoaderInit::createLoader(std::shared_ptr<PeerQuery> peer_query,
+                                   std::shared_ptr<BlockQuery> storage) {
   return std::make_shared<BlockLoaderImpl>(
       peer_query,
       storage,
-<<<<<<< HEAD
-      crypto_provider,
-=======
->>>>>>> 61969d20
       std::make_shared<shared_model::validation::DefaultBlockValidator>());
 }
 
