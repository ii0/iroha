--- conflicted
+++ resolved
@@ -15,15 +15,12 @@
  * limitations under the License.
  */
 
-<<<<<<< HEAD
-=======
 #include <numeric>
 #include <set>
 
 #include "backend/protobuf/from_old_model.hpp"
 #include "builders/protobuf/proposal.hpp"
 #include "model/account.hpp"
->>>>>>> 0b899a0b
 #include "validation/impl/stateful_validator_impl.hpp"
 #include "backend/protobuf/from_old_model.hpp"
 #include "model/account.hpp"
@@ -39,17 +36,10 @@
     StatefulValidatorImpl::validate(
         const shared_model::interface::Proposal &proposal,
         ametsuchi::TemporaryWsv &temporaryWsv) {
-<<<<<<< HEAD
-      log_->info("transactions in proposal: {}", proposal.transactions.size());
-      auto checking_transaction = [this](auto &tx, auto &queries) {
-
-        return (queries.getAccount(tx.creatorAccountId()) |
-=======
       log_->info("transactions in proposal: {}",
                  proposal.transactions().size());
       auto checking_transaction = [this](const auto &tx, auto &queries) {
         return (queries.getAccount(tx.creator_account_id) |
->>>>>>> 0b899a0b
                 [&](const auto &account) {
                   // Check if tx creator has account and has quorum to execute
                   // transaction
@@ -59,14 +49,6 @@
                 }
                 |
                 [&](const auto &signatories) {
-<<<<<<< HEAD
-                  auto transaction =
-                      std::unique_ptr<model::Transaction>(tx.makeOldModel());
-                  // Check if signatures in transaction are account signatory
-                  return this->signaturesSubset(transaction->signatures,
-                                                signatories)
-                      ? nonstd::make_optional(signatories)
-=======
                   auto model_signatories =
                       signatories
                       | boost::adaptors::transformed([](const auto &signatory) {
@@ -80,7 +62,6 @@
                                  model_signatories.begin(),
                                  model_signatories.end()))
                       ? nonstd::make_optional(model_signatories)
->>>>>>> 0b899a0b
                       : nonstd::nullopt;
                 })
             .has_value();
@@ -89,13 +70,8 @@
       // Filter only valid transactions
       auto filter = [&temporaryWsv, checking_transaction](auto &acc,
                                                           const auto &tx) {
-<<<<<<< HEAD
-        auto transaction = shared_model::proto::from_old(tx);
-        auto answer = temporaryWsv.apply(transaction, checking_transaction);
-=======
         std::unique_ptr<model::Transaction> old_tx(tx->makeOldModel());
         auto answer = temporaryWsv.apply(*old_tx, checking_transaction);
->>>>>>> 0b899a0b
         if (answer) {
           acc.push_back(tx);
         }
