--- conflicted
+++ resolved
@@ -63,98 +63,11 @@
   CommandResult CommandExecutor::operator()(
       const shared_model::interface::AddAssetQuantity &command) {
     std::string command_name = "AddAssetQuantity";
-<<<<<<< HEAD
-    auto result = commands->addAssetQuantity(command.accountId(),
+    auto result = commands->addAssetQuantity(creator_account_id,
                                              command.assetId(),
                                              command.amount().toStringRepr(),
                                              command.amount().precision());
     return makeCommandResult(result, command_name);
-=======
-    auto asset = queries->getAsset(command.assetId());
-    if (not asset) {
-      return makeCommandError(
-          (boost::format("asset %s is absent") % command.assetId()).str(),
-          command_name);
-    }
-
-    auto precision = asset.value()->precision();
-    if (command.amount().precision() > precision) {
-      return makeCommandError(
-          (boost::format("command precision is greater than asset precision: "
-                         "expected %d, but got %d")
-           % precision % command.amount().precision())
-              .str(),
-          command_name);
-    }
-    auto command_amount =
-        makeAmountWithPrecision(command.amount(), asset.value()->precision());
-    if (not queries->getAccount(creator_account_id)) {
-      return makeCommandError(
-          (boost::format("account %s is absent") % creator_account_id).str(),
-          command_name);
-    }
-    auto account_asset =
-        queries->getAccountAsset(creator_account_id, command.assetId());
-
-    auto new_balance = command_amount | [this](const auto &amount) {
-      return amount_builder_.precision(amount->precision())
-          .intValue(amount->intValue())
-          .build();
-    };
-    using AccountAssetResult =
-        expected::Result<std::shared_ptr<shared_model::interface::AccountAsset>,
-                         iroha::CommandError>;
-    auto account_asset_new = new_balance.match(
-        [this, &account_asset, &command_name, &command](
-            const expected::Value<
-                std::shared_ptr<shared_model::interface::Amount>>
-                &new_balance_val) -> AccountAssetResult {
-          expected::PolymorphicResult<shared_model::interface::AccountAsset,
-                                      std::string>
-              result;
-          if (account_asset) {
-            result = (*new_balance_val.value + account_asset.value()->balance())
-                | [this, &command](const auto &balance) {
-                    return account_asset_builder_.balance(*balance)
-                        .accountId(creator_account_id)
-                        .assetId(command.assetId())
-                        .build();
-                  };
-          } else {
-            result = account_asset_builder_.balance(*new_balance_val.value)
-                         .accountId(creator_account_id)
-                         .assetId(command.assetId())
-                         .build();
-          }
-          return result.match(
-              [](expected::Value<
-                  std::shared_ptr<shared_model::interface::AccountAsset>>
-                     &new_account_asset_val) -> AccountAssetResult {
-                return expected::makeValue(new_account_asset_val.value);
-              },
-              [&command_name](const auto &error) -> AccountAssetResult {
-                return makeCommandError(*error.error, command_name);
-              });
-        },
-        [&command_name](const auto &error) -> AccountAssetResult {
-          return makeCommandError(
-              "amount builder failed. reason " + *error.error, command_name);
-        });
-
-    return account_asset_new.match(
-        [&](const expected::Value<
-            std::shared_ptr<shared_model::interface::AccountAsset>>
-                &account_asset_new_val) -> CommandResult {
-          return makeCommandResult(
-              commands->upsertAccountAsset(*account_asset_new_val.value),
-              command_name);
-        },
-        [&command_name](const auto &account_asset_error) -> CommandResult {
-          return makeCommandError("account asset builder failed. reason "
-                                      + account_asset_error.error.toString(),
-                                  command_name);
-        });
->>>>>>> ee6bd388
   }
 
   CommandResult CommandExecutor::operator()(
