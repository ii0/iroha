--- conflicted
+++ resolved
@@ -23,12 +23,6 @@
 #include <vector>
 #include "common/types.hpp"
 
-<<<<<<< HEAD
-#include <nonstd/optional.hpp>
-
-#include "common/types.hpp"
-=======
->>>>>>> 61969d20
 #include "interfaces/common_objects/account.hpp"
 #include "interfaces/common_objects/account_asset.hpp"
 #include "interfaces/common_objects/asset.hpp"
@@ -67,11 +61,7 @@
        * @param domain_id - id in the system
        * @return Domain if exist, nullopt otherwise
        */
-<<<<<<< HEAD
-      virtual nonstd::optional<std::shared_ptr<shared_model::interface::Domain>>
-=======
       virtual boost::optional<std::shared_ptr<shared_model::interface::Domain>>
->>>>>>> 61969d20
       getDomain(
           const shared_model::interface::types::DomainIdType &domain_id) = 0;
 
@@ -80,11 +70,7 @@
        * @param account_id
        * @return
        */
-<<<<<<< HEAD
-      virtual nonstd::optional<
-=======
       virtual boost::optional<
->>>>>>> 61969d20
           std::vector<shared_model::interface::types::RoleIdType>>
       getAccountRoles(
           const shared_model::interface::types::AccountIdType &account_id) = 0;
@@ -93,11 +79,7 @@
        * @param role_name
        * @return
        */
-<<<<<<< HEAD
-      virtual nonstd::optional<
-=======
       virtual boost::optional<
->>>>>>> 61969d20
           std::vector<shared_model::interface::types::PermissionNameType>>
       getRolePermissions(
           const shared_model::interface::types::RoleIdType &role_name) = 0;
@@ -105,11 +87,7 @@
       /**
        * @return All roles currently in the system
        */
-<<<<<<< HEAD
-      virtual nonstd::optional<
-=======
       virtual boost::optional<
->>>>>>> 61969d20
           std::vector<shared_model::interface::types::RoleIdType>>
       getRoles() = 0;
 
@@ -118,11 +96,7 @@
        * @param account_id
        * @return
        */
-<<<<<<< HEAD
-      virtual nonstd::optional<
-=======
       virtual boost::optional<
->>>>>>> 61969d20
           std::shared_ptr<shared_model::interface::Account>>
       getAccount(
           const shared_model::interface::types::AccountIdType &account_id) = 0;
@@ -132,28 +106,15 @@
        * @param account_id - account to get details about
        * @return optional of account details
        */
-<<<<<<< HEAD
-      virtual nonstd::optional<shared_model::interface::types::DetailType>
-      getAccountDetail(
-          const shared_model::interface::types::AccountIdType &account_id,
-          const shared_model::interface::types::AccountIdType
-              &creator_account_id,
-          const shared_model::interface::types::DetailType &detail) = 0;
-=======
       virtual boost::optional<std::string> getAccountDetail(
           const std::string &account_id) = 0;
->>>>>>> 61969d20
 
       /**
        * Get signatories of account by user account_id
        * @param account_id
        * @return
        */
-<<<<<<< HEAD
-      virtual nonstd::optional<
-=======
       virtual boost::optional<
->>>>>>> 61969d20
           std::vector<shared_model::interface::types::PubkeyType>>
       getSignatories(
           const shared_model::interface::types::AccountIdType &account_id) = 0;
@@ -163,11 +124,7 @@
        * @param asset_id
        * @return
        */
-<<<<<<< HEAD
-      virtual nonstd::optional<std::shared_ptr<shared_model::interface::Asset>>
-=======
       virtual boost::optional<std::shared_ptr<shared_model::interface::Asset>>
->>>>>>> 61969d20
       getAsset(const shared_model::interface::types::AssetIdType &asset_id) = 0;
 
       /**
@@ -176,11 +133,7 @@
        * @param asset_id
        * @return
        */
-<<<<<<< HEAD
-      virtual nonstd::optional<
-=======
       virtual boost::optional<
->>>>>>> 61969d20
           std::shared_ptr<shared_model::interface::AccountAsset>>
       getAccountAsset(
           const shared_model::interface::types::AccountIdType &account_id,
@@ -190,11 +143,7 @@
        *
        * @return
        */
-<<<<<<< HEAD
-      virtual nonstd::optional<
-=======
       virtual boost::optional<
->>>>>>> 61969d20
           std::vector<std::shared_ptr<shared_model::interface::Peer>>>
       getPeers() = 0;
     };
