--- conflicted
+++ resolved
@@ -81,64 +81,20 @@
     WsvCommandResult PostgresWsvCommand::insertRolePermissions(
         const shared_model::interface::types::RoleIdType &role_id,
         const shared_model::interface::RolePermissionSet &permissions) {
-<<<<<<< HEAD
-      auto entry = [&role_id](auto permission) {
-        return "('" + role_id + "', '" + permission + "')";
-      };
-
-      // generate string with all permissions,
-      // applying transform_func to each permission
-      auto generate_perm_string = [&permissions](auto transform_func) {
-        std::string s;
-        permissions.iterate([&](auto perm) {
-          s += transform_func(shared_model::proto::permissions::toString(perm))
-              + ',';
-        });
-        if (s.size() > 0) {
-          // remove last comma
-          s.resize(s.size() - 1);
-        }
-        return s;
-      };
-      std::string params = generate_perm_string(entry);
-      std::cout << "insertRolePermissions(" << role_id << ", " << params << ")"
+      auto perm_str = permissions.toBitstring();
+      std::cout << "insertRolePermissions(" << role_id << ", " << perm_str << ")"
                 << std::endl;
       try {
-        std::string query =
-            "INSERT INTO role_has_permissions(role_id, permission) VALUES ";
-        query += generate_perm_string(entry);
-        std::cout << query << std::endl;
-        sql_ << query;
+        sql_ << "INSERT INTO role_has_permissions(role_id, permission) VALUES (:id, :perm)", soci::use(role_id), soci::use(perm_str);
         return {};
       } catch (const std::exception &e) {
         return expected::makeError(
             (boost::format("failed to insert role permissions, role "
                            "id: '%s', %s, permissions: [%s]")
              % role_id % e.what()
-             % generate_perm_string([](auto a) { return a; }))
-                .str());
-      }
-=======
-      auto perm_str = permissions.toBitstring();
-      auto result = execute_(
-          "INSERT INTO role_has_permissions(role_id, permission) VALUES ("
-          + transaction_.quote(role_id) + ", " + transaction_.quote(perm_str)
-          + " );");
-
-      auto message_gen = [&] {
-        // TODO(@l4l) 26/06/18 need to be simplified at IR-1479
-        const auto &str =
-            shared_model::proto::permissions::toString(permissions);
-        const auto perm_debug_str =
-            std::accumulate(str.begin(), str.end(), std::string());
-        return (boost::format("failed to insert role permissions, role "
-                              "id: '%s', permissions: [%s]")
-                % role_id % perm_debug_str)
-            .str();
-      };
-
-      return makeCommandResult(std::move(result), message_gen);
->>>>>>> 73ad8a72
+             % perm_str)
+                .str());
+      }
     }
 
     WsvCommandResult PostgresWsvCommand::insertAccountGrantablePermission(
@@ -146,17 +102,20 @@
             &permittee_account_id,
         const shared_model::interface::types::AccountIdType &account_id,
         shared_model::interface::permissions::Grantable permission) {
-<<<<<<< HEAD
-      std::string perm = shared_model::proto::permissions::toString(permission);
+      const auto perm_str =
+          shared_model::interface::GrantablePermissionSet({permission})
+              .toBitstring();
       std::cout << "insertAccountGrantablePermission(" << account_id << ", "
-                << perm << ")" << std::endl;
-      try {
-        sql_ << "INSERT INTO "
-                "account_has_grantable_permissions(permittee_account_id, "
-                "account_id, permission) VALUES (:permittee_account_id, "
-                ":account_id, :permission)",
-            soci::use(permittee_account_id), soci::use(account_id),
-            soci::use(perm);
+                << perm_str << ")" << std::endl;
+      try {
+        sql_ << "INSERT INTO account_has_grantable_permissions as "
+            "has_perm(permittee_account_id, account_id, permission) VALUES "
+            "(:permittee_account_id, :, :account_id) ON CONFLICT (permittee_account_id, account_id) "
+            // SELECT will end up with a error, if the permission exists
+            "DO UPDATE SET permission=(SELECT has_perm.permission | :perm "
+            "WHERE (has_perm.permission & :perm) <> :perm);",
+            soci::use(permittee_account_id, "permittee_account_id"), soci::use(account_id, "account_id"),
+            soci::use(perm_str, "perm");
         return {};
       } catch (const std::exception &e) {
         return expected::makeError(
@@ -166,41 +125,11 @@
                            "permission: '%s',"
                            "error: %s")
              % permittee_account_id % account_id
+            // TODO(@l4l) 26/06/18 need to be simplified at IR-1479
              % shared_model::proto::permissions::toString(permission)
              % e.what())
                 .str());
       }
-=======
-      const auto perm_str =
-          shared_model::interface::GrantablePermissionSet({permission})
-              .toBitstring();
-      auto query =
-          (boost::format(
-               "INSERT INTO account_has_grantable_permissions as "
-               "has_perm(permittee_account_id, account_id, permission) VALUES "
-               "(%1%, %2%, %3%) ON CONFLICT (permittee_account_id, account_id) "
-               // SELECT will end up with a error, if the permission exists
-               "DO UPDATE SET permission=(SELECT has_perm.permission | %3% "
-               "WHERE (has_perm.permission & %3%) <> %3%);")
-           % transaction_.quote(permittee_account_id)
-           % transaction_.quote(account_id) % transaction_.quote(perm_str))
-              .str();
-      auto result = execute_(query);
-
-      auto message_gen = [&] {
-        return (boost::format("failed to insert account grantable permission, "
-                              "permittee account id: '%s', "
-                              "account id: '%s', "
-                              "permission: '%s'")
-                % permittee_account_id
-                % account_id
-                // TODO(@l4l) 26/06/18 need to be simplified at IR-1479
-                % shared_model::proto::permissions::toString(permission))
-            .str();
-      };
-
-      return makeCommandResult(std::move(result), message_gen);
->>>>>>> 73ad8a72
     }
 
     WsvCommandResult PostgresWsvCommand::deleteAccountGrantablePermission(
@@ -208,16 +137,23 @@
             &permittee_account_id,
         const shared_model::interface::types::AccountIdType &account_id,
         shared_model::interface::permissions::Grantable permission) {
-<<<<<<< HEAD
       std::cout << "deleteAccountGrantablePermission(" << account_id << ", "
                 << shared_model::proto::permissions::toString(permission) << ")"
                 << std::endl;
-      try {
-        sql_ << "DELETE FROM public.account_has_grantable_permissions WHERE "
-                "permittee_account_id=:permittee_account_id AND "
-                "account_id=:account_id AND permission=:permission",
-            soci::use(permittee_account_id), soci::use(account_id),
-            soci::use(shared_model::proto::permissions::toString(permission));
+      const auto perm_str = shared_model::interface::GrantablePermissionSet()
+          .set()
+          .unset(permission)
+          .toBitstring();
+
+      try {
+        sql_ << "UPDATE account_has_grantable_permissions as has_perm "
+            // SELECT will end up with a error, if the permission
+            // doesn't exists
+            "SET permission=(SELECT has_perm.permission & :perm "
+            "WHERE has_perm.permission & :perm = :perm) WHERE "
+            "permittee_account_id=:permittee_account_id AND account_id=:account_id;",
+            soci::use(permittee_account_id, "permittee_account_id"), soci::use(account_id, "account_id"),
+            soci::use(perm_str, "perm");
         return {};
       } catch (const std::exception &e) {
         return expected::makeError(
@@ -229,37 +165,6 @@
              % shared_model::proto::permissions::toString(permission))
                 .str());
       }
-=======
-      const auto perm_str = shared_model::interface::GrantablePermissionSet()
-                                .set()
-                                .unset(permission)
-                                .toBitstring();
-      auto query =
-          (boost::format("UPDATE account_has_grantable_permissions as has_perm "
-                         // SELECT will end up with a error, if the permission
-                         // doesn't exists
-                         "SET permission=(SELECT has_perm.permission & %3% "
-                         "WHERE has_perm.permission & %3% = %3%) WHERE "
-                         "permittee_account_id=%1% AND account_id=%2%;")
-           % transaction_.quote(permittee_account_id)
-           % transaction_.quote(account_id) % transaction_.quote(perm_str))
-              .str();
-      auto result = execute_(query);
-
-      auto message_gen = [&] {
-        return (boost::format("failed to delete account grantable permission, "
-                              "permittee account id: '%s', "
-                              "account id: '%s', "
-                              "permission id: '%s'")
-                % permittee_account_id
-                % account_id
-                // TODO(@l4l) 26/06/18 need to be simplified at IR-1479
-                % shared_model::proto::permissions::toString(permission))
-            .str();
-      };
-
-      return makeCommandResult(std::move(result), message_gen);
->>>>>>> 73ad8a72
     }
 
     WsvCommandResult PostgresWsvCommand::insertAccount(
