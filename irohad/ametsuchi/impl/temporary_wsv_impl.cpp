/**
 * Copyright Soramitsu Co., Ltd. 2017 All Rights Reserved.
 * http://soramitsu.co.jp
 *
 * Licensed under the Apache License, Version 2.0 (the "License");
 * you may not use this file except in compliance with the License.
 * You may obtain a copy of the License at
 *
 *        http://www.apache.org/licenses/LICENSE-2.0
 *
 * Unless required by applicable law or agreed to in writing, software
 * distributed under the License is distributed on an "AS IS" BASIS,
 * WITHOUT WARRANTIES OR CONDITIONS OF ANY KIND, either express or implied.
 * See the License for the specific language governing permissions and
 * limitations under the License.
 */

#include "ametsuchi/impl/temporary_wsv_impl.hpp"

#include "ametsuchi/impl/postgres_wsv_command.hpp"
#include "ametsuchi/impl/postgres_wsv_query.hpp"
#include "amount/amount.hpp"

namespace iroha {
  namespace ametsuchi {
    TemporaryWsvImpl::TemporaryWsvImpl(std::unique_ptr<soci::session> sql)
        : sql_(std::move(sql)),
          wsv_(std::make_shared<PostgresWsvQuery>(*sql_)),
          executor_(std::make_shared<PostgresWsvCommand>(*sql_)),
          command_executor_(std::make_shared<CommandExecutor>(wsv_, executor_)),
          command_validator_(std::make_shared<CommandValidator>(wsv_)),
          log_(logger::log("TemporaryWSV")) {
      *sql_ << "BEGIN";
    }

    expected::Result<void, validation::CommandError> TemporaryWsvImpl::apply(
        const shared_model::interface::Transaction &tx,
        std::function<expected::Result<void, validation::CommandError>(
            const shared_model::interface::Transaction &, WsvQuery &)>
            apply_function) {
      const auto &tx_creator = tx.creatorAccountId();
      command_executor_->setCreatorAccountId(tx_creator);
      command_validator_->setCreatorAccountId(tx_creator);
      auto execute_command = [this](auto &command, size_t command_index)
          -> expected::Result<void, validation::CommandError> {
        // Validate command
        return expected::map_error<validation::CommandError>(
                   boost::apply_visitor(*command_validator_, command.get()),
                   [command_index](CommandError &error) {
                     return validation::CommandError{error.command_name,
                                                     error.toString(),
                                                     true,
                                                     command_index};
                   })
            // Execute command
            .and_res(expected::map_error<validation::CommandError>(
                boost::apply_visitor(*command_executor_, command.get()),
                [command_index](CommandError &error) {
                  return validation::CommandError{error.command_name,
                                                  error.toString(),
                                                  true,
                                                  command_index};
                }));
      };

      *sql_ <<"SAVEPOINT savepoint_";

<<<<<<< HEAD
         return apply_function(tx, *wsv_)| [this, &execute_command, &tx]()
          -> expected::Result<void, validation::CommandNameAndError> {
        // check transaction's commands validness
                  const auto &commands= tx.commands();
        validation::CommandNameAndError cmd_name_error;
        for (size_t i = 0; i < commands.size(); ++i) {
          // in case of failed command, rollback and return
      if (not execute_command(commands[i], i)
                      .match(
                          [](expected::Value<void> &) { return true; },
                          [&cmd_name_error](
                              expected::Error<validation::CommandNameAndError>
                                  &error) {
                            cmd_name_error = error.error;
                            return false;
                          })) {
        *sql_ <<"ROLLBACK TO SAVEPOINT savepoint_";
      return expected::makeError(cmd_name_error);
=======
      return apply_function(tx, *wsv_) |
                 [this,
                  &execute_command,
                  &tx]() -> expected::Result<void, validation::CommandError> {
        // check transaction's commands validity
        const auto &commands = tx.commands();
        validation::CommandError cmd_error;
        for (size_t i = 0; i < commands.size(); ++i) {
          // in case of failed command, rollback and return
          auto cmd_is_valid =
              execute_command(commands[i], i)
                  .match([](expected::Value<void> &) { return true; },
                         [&cmd_error](
                             expected::Error<validation::CommandError> &error) {
                           cmd_error = error.error;
                           return false;
                         });
          if (not cmd_is_valid) {
            transaction_->exec("ROLLBACK TO SAVEPOINT savepoint_;");
            return expected::makeError(cmd_error);
>>>>>>> ee6bd388
          }
        }
        // success
        *sql_ <<"RELEASE SAVEPOINT savepoint_";

      return {};
      };
    }

    TemporaryWsvImpl::~TemporaryWsvImpl() {
      *sql_ << "ROLLBACK";
    }
  }  // namespace ametsuchi
}  // namespace iroha<|MERGE_RESOLUTION|>--- conflicted
+++ resolved
@@ -65,47 +65,25 @@
 
       *sql_ <<"SAVEPOINT savepoint_";
 
-<<<<<<< HEAD
-         return apply_function(tx, *wsv_)| [this, &execute_command, &tx]()
-          -> expected::Result<void, validation::CommandNameAndError> {
-        // check transaction's commands validness
-                  const auto &commands= tx.commands();
-        validation::CommandNameAndError cmd_name_error;
-        for (size_t i = 0; i < commands.size(); ++i) {
-          // in case of failed command, rollback and return
-      if (not execute_command(commands[i], i)
-                      .match(
-                          [](expected::Value<void> &) { return true; },
-                          [&cmd_name_error](
-                              expected::Error<validation::CommandNameAndError>
-                                  &error) {
-                            cmd_name_error = error.error;
-                            return false;
-                          })) {
-        *sql_ <<"ROLLBACK TO SAVEPOINT savepoint_";
-      return expected::makeError(cmd_name_error);
-=======
-      return apply_function(tx, *wsv_) |
-                 [this,
-                  &execute_command,
-                  &tx]() -> expected::Result<void, validation::CommandError> {
+      return apply_function(tx, *wsv_) | [this, &execute_command,
+                 &tx]()-> expected::Result<void, validation::CommandError> {
         // check transaction's commands validity
         const auto &commands = tx.commands();
         validation::CommandError cmd_error;
         for (size_t i = 0; i < commands.size(); ++i) {
           // in case of failed command, rollback and return
-          auto cmd_is_valid =
-              execute_command(commands[i], i)
-                  .match([](expected::Value<void> &) { return true; },
-                         [&cmd_error](
-                             expected::Error<validation::CommandError> &error) {
-                           cmd_error = error.error;
-                           return false;
-                         });
+          auto cmd_is_valid = execute_command(commands[i], i)
+                      .match(
+                          [](expected::Value<void> &) { return true; },
+                          [&cmd_error](
+                              expected::Error<validation::CommandError>
+                                  &error) {
+                            cmd_error = error.error;
+                            return false;
+                          });
           if (not cmd_is_valid) {
-            transaction_->exec("ROLLBACK TO SAVEPOINT savepoint_;");
+            *sql_ <<"ROLLBACK TO SAVEPOINT savepoint_";
             return expected::makeError(cmd_error);
->>>>>>> ee6bd388
           }
         }
         // success
