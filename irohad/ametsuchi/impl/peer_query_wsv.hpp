/**
 * Copyright Soramitsu Co., Ltd. 2017 All Rights Reserved.
 * http://soramitsu.co.jp
 *
 * Licensed under the Apache License, Version 2.0 (the "License");
 * you may not use this file except in compliance with the License.
 * You may obtain a copy of the License at
 *
 *        http://www.apache.org/licenses/LICENSE-2.0
 *
 * Unless required by applicable law or agreed to in writing, software
 * distributed under the License is distributed on an "AS IS" BASIS,
 * WITHOUT WARRANTIES OR CONDITIONS OF ANY KIND, either express or implied.
 * See the License for the specific language governing permissions and
 * limitations under the License.
 */

#ifndef IROHA_PEER_QUERY_WSV_HPP
#define IROHA_PEER_QUERY_WSV_HPP

#include "ametsuchi/peer_query.hpp"

#include <memory>
#include <vector>

namespace iroha {
  namespace ametsuchi {

    class WsvQuery;

    /**
     * Implementation of PeerQuery interface based on WsvQuery fetching
     */
    class PeerQueryWsv : public PeerQuery {
     public:
      explicit PeerQueryWsv(std::shared_ptr<WsvQuery> wsv);

      /**
       * Fetch peers stored in ledger
       * @return list of peers in insertion to ledger order
       */
<<<<<<< HEAD
      nonstd::optional<std::vector<model::Peer>> getLedgerPeers() const override;
=======
      boost::optional<std::vector<wPeer>> getLedgerPeers() override;
>>>>>>> 29783005

     private:
      std::shared_ptr<WsvQuery> wsv_;
    };

  }  // namespace ametsuchi
}  // namespace iroha
#endif  // IROHA_PEER_QUERY_WSV_HPP<|MERGE_RESOLUTION|>--- conflicted
+++ resolved
@@ -39,11 +39,7 @@
        * Fetch peers stored in ledger
        * @return list of peers in insertion to ledger order
        */
-<<<<<<< HEAD
-      nonstd::optional<std::vector<model::Peer>> getLedgerPeers() const override;
-=======
       boost::optional<std::vector<wPeer>> getLedgerPeers() override;
->>>>>>> 29783005
 
      private:
       std::shared_ptr<WsvQuery> wsv_;
