/**
 * Copyright Soramitsu Co., Ltd. 2018 All Rights Reserved.
 * http://soramitsu.co.jp
 *
 * Licensed under the Apache License, Version 2.0 (the "License");
 * you may not use this file except in compliance with the License.
 * You may obtain a copy of the License at
 *
 *        http://www.apache.org/licenses/LICENSE-2.0
 *
 * Unless required by applicable law or agreed to in writing, software
 * distributed under the License is distributed on an "AS IS" BASIS,
 * WITHOUT WARRANTIES OR CONDITIONS OF ANY KIND, either express or implied.
 * See the License for the specific language governing permissions and
 * limitations under the License.
 */

#include "ametsuchi/impl/storage_impl.hpp"
#include <boost/format.hpp>
#include "ametsuchi/impl/flat_file/flat_file.hpp"
#include "ametsuchi/impl/mutable_storage_impl.hpp"
#include "ametsuchi/impl/postgres_block_query.hpp"
#include "ametsuchi/impl/postgres_wsv_query.hpp"
#include "ametsuchi/impl/temporary_wsv_impl.hpp"
#include "backend/protobuf/permissions.hpp"
#include "converters/protobuf/json_proto_converter.hpp"
#include "postgres_ordering_service_persistent_state.hpp"

namespace iroha {
  namespace ametsuchi {

    const char *kCommandExecutorError = "Cannot create CommandExecutorFactory";
    const char *kPsqlBroken = "Connection to PostgreSQL broken: %s";
    const char *kTmpWsv = "TemporaryWsv";

    ConnectionContext::ConnectionContext(
        std::unique_ptr<KeyValueStorage> block_store)
        : block_store(std::move(block_store)) {}

    StorageImpl::StorageImpl(std::string block_store_dir,
                             PostgresOptions postgres_options,
                             std::unique_ptr<KeyValueStorage> block_store,
                             std::shared_ptr<soci::connection_pool> connection)
        : block_store_dir_(std::move(block_store_dir)),
          postgres_options_(std::move(postgres_options)),
          block_store_(std::move(block_store)),
          connection_(connection),
          log_(logger::log("StorageImpl")) {}

    expected::Result<std::unique_ptr<TemporaryWsv>, std::string>
    StorageImpl::createTemporaryWsv() {
      auto sql = std::make_unique<soci::session>(*connection_);

      return expected::makeValue<std::unique_ptr<TemporaryWsv>>(
          std::make_unique<TemporaryWsvImpl>(std::move(sql)));
    }

    expected::Result<std::unique_ptr<MutableStorage>, std::string>
    StorageImpl::createMutableStorage() {
<<<<<<< HEAD
      boost::optional<shared_model::interface::types::HashType> top_hash;

      getBlockQuery()
          ->getTopBlocks(1)
          .subscribe_on(rxcpp::observe_on_new_thread())
          .as_blocking()
          .subscribe([&top_hash](auto block) { top_hash = block->hash(); });

      auto sql = std::make_unique<soci::session>(*connection_);

      return expected::makeValue<std::unique_ptr<MutableStorage>>(
          std::make_unique<MutableStorageImpl>(
              top_hash.value_or(shared_model::interface::types::HashType("")),
              std::move(sql)));
=======
      auto postgres_connection = std::make_unique<pqxx::lazyconnection>(
          postgres_options_.optionsString());
      try {
        postgres_connection->activate();
      } catch (const pqxx::broken_connection &e) {
        return expected::makeError(
            (boost::format(kPsqlBroken) % e.what()).str());
      }
      auto wsv_transaction =
          std::make_unique<pqxx::nontransaction>(*postgres_connection, kTmpWsv);

      auto block_result = getBlockQuery()->getTopBlock();
      return expected::makeValue<std::unique_ptr<MutableStorage>>(
          std::make_unique<MutableStorageImpl>(
              block_result.match(
                  [](expected::Value<
                      std::shared_ptr<shared_model::interface::Block>> &block) {
                    return block.value->hash();
                  },
                  [](expected::Error<std::string> &) {
                    return shared_model::interface::types::HashType("");
                  }),
              std::move(postgres_connection),
              std::move(wsv_transaction)));
>>>>>>> 73ad8a72
    }

    bool StorageImpl::insertBlock(const shared_model::interface::Block &block) {
      log_->info("create mutable storage");
      auto storageResult = createMutableStorage();
      bool inserted = false;
      storageResult.match(
          [&](expected::Value<std::unique_ptr<ametsuchi::MutableStorage>>
                  &storage) {
            inserted =
                storage.value->apply(block,
                                     [](const auto &current_block,
                                        auto &query,
                                        const auto &top_hash) { return true; });
            log_->info("block inserted: {}", inserted);
            commit(std::move(storage.value));
          },
          [&](expected::Error<std::string> &error) {
            log_->error(error.error);
          });

      return inserted;
    }

    bool StorageImpl::insertBlocks(
        const std::vector<std::shared_ptr<shared_model::interface::Block>>
            &blocks) {
      log_->info("create mutable storage");
      bool inserted = true;
      auto storageResult = createMutableStorage();
      storageResult.match(
          [&](iroha::expected::Value<std::unique_ptr<MutableStorage>>
                  &mutableStorage) {
            std::for_each(blocks.begin(), blocks.end(), [&](auto block) {
              inserted &= mutableStorage.value->apply(
                  *block, [](const auto &block, auto &query, const auto &hash) {
                    return true;
                  });
            });
            commit(std::move(mutableStorage.value));
          },
          [&](iroha::expected::Error<std::string> &error) {
            log_->error(error.error);
            inserted = false;
          });

      log_->info("insert blocks finished");
      return inserted;
    }

    void StorageImpl::dropStorage() {
      log_->info("Drop ledger");
      auto drop = R"(
DROP TABLE IF EXISTS account_has_signatory;
DROP TABLE IF EXISTS account_has_asset;
DROP TABLE IF EXISTS role_has_permissions CASCADE;
DROP TABLE IF EXISTS account_has_roles;
DROP TABLE IF EXISTS account_has_grantable_permissions CASCADE;
DROP TABLE IF EXISTS account;
DROP TABLE IF EXISTS asset;
DROP TABLE IF EXISTS domain;
DROP TABLE IF EXISTS signatory;
DROP TABLE IF EXISTS peer;
DROP TABLE IF EXISTS role;
DROP TABLE IF EXISTS height_by_hash;
DROP TABLE IF EXISTS height_by_account_set;
DROP TABLE IF EXISTS index_by_creator_height;
DROP TABLE IF EXISTS index_by_id_height_asset;
)";

      // erase db
      log_->info("drop db");

      soci::session sql(*connection_);
      sql << drop;
      sql << init_;

      // erase blocks
      log_->info("drop block store");
      block_store_->dropAll();
    }

    expected::Result<bool, std::string> StorageImpl::createDatabaseIfNotExist(
        const std::string &dbname,
        const std::string &options_str_without_dbname) {
      try {
        soci::session sql(soci::postgresql, options_str_without_dbname);

        int size;
        std::string name = dbname;

        sql << "SELECT count(datname) FROM pg_catalog.pg_database WHERE "
               "datname = :dbname",
            soci::into(size), soci::use(name);

        if (size == 0) {
          std::string query = "CREATE DATABASE ";
          query += dbname;
          sql << query;
          return expected::makeValue(true);
        }
        return expected::makeValue(false);
      } catch (std::exception &e) {
        return expected::makeError<std::string>(
            std::string("Connection to PostgreSQL broken: ") + e.what());
      }
    }

    expected::Result<ConnectionContext, std::string>
    StorageImpl::initConnections(std::string block_store_dir) {
      auto log_ = logger::log("StorageImpl:initConnection");
      log_->info("Start storage creation");

      auto block_store = FlatFile::create(block_store_dir);
      if (not block_store) {
        return expected::makeError(
            (boost::format("Cannot create block store in %s") % block_store_dir)
                .str());
      }
      log_->info("block store created");

      return expected::makeValue(ConnectionContext(std::move(*block_store)));
    }

    expected::Result<std::shared_ptr<soci::connection_pool>, std::string>
    StorageImpl::initPostgresConnection(std::string &options_str,
                                        size_t pool_size) {
      auto pool = std::make_shared<soci::connection_pool>(pool_size);

      for (size_t i = 0; i != pool_size; i++) {
        soci::session &session = pool->at(i);
        session.open(soci::postgresql, options_str);
        std::cout << options_str << std::endl;
      }
      return expected::makeValue(pool);
    };

    expected::Result<std::shared_ptr<StorageImpl>, std::string>
    StorageImpl::create(std::string block_store_dir,
                        std::string postgres_options) {
      boost::optional<std::string> string_res = boost::none;

      PostgresOptions options(postgres_options);

      // create database if
      options.dbname() | [&options, &string_res](const std::string &dbname) {
        createDatabaseIfNotExist(dbname, options.optionsStringWithoutDbName())
            .match([](expected::Value<bool> &val) {},
                   [&string_res](expected::Error<std::string> &error) {
                     string_res = error.error;
                   });
      };

      if (string_res) {
        return expected::makeError(string_res.value());
      }

      auto ctx_result = initConnections(block_store_dir);
      auto db_result = initPostgresConnection(postgres_options);
      expected::Result<std::shared_ptr<StorageImpl>, std::string> storage;
      ctx_result.match(
          [&](expected::Value<ConnectionContext> &ctx) {
            db_result.match(
                [&](expected::Value<std::shared_ptr<soci::connection_pool>>
                        &connection) {
                  storage = expected::makeValue(std::shared_ptr<StorageImpl>(
                      new StorageImpl(block_store_dir,
                                      options,
                                      std::move(ctx.value.block_store),
                                      connection.value)));
                },
                [&](expected::Error<std::string> &error) { storage = error; });
          },
          [&](expected::Error<std::string> &error) { storage = error; });
      return storage;
    }

    void StorageImpl::commit(std::unique_ptr<MutableStorage> mutableStorage) {
      std::unique_lock<std::shared_timed_mutex> write(rw_lock_);
      auto storage_ptr = std::move(mutableStorage);  // get ownership of storage
      auto storage = static_cast<MutableStorageImpl *>(storage_ptr.get());
      for (const auto &block : storage->block_store_) {
        block_store_->add(
            block.first,
            stringToBytes(shared_model::converters::protobuf::modelToJson(
                *std::static_pointer_cast<shared_model::proto::Block>(
                    block.second))));
        notifier_.get_subscriber().on_next(block.second);
      }

      *(storage->sql_) << "COMMIT";
      storage->committed = true;
    }

    std::shared_ptr<WsvQuery> StorageImpl::getWsvQuery() const {
      auto sql = std::make_unique<soci::session>(*connection_);
      return std::make_shared<PostgresWsvQuery>(std::move(sql));
    }

    std::shared_ptr<BlockQuery> StorageImpl::getBlockQuery() const {
      auto sql = std::make_unique<soci::session>(
          soci::postgresql, postgres_options_.optionsString());

      return std::make_shared<PostgresBlockQuery>(std::move(sql),
                                                  *block_store_);
    }

    rxcpp::observable<std::shared_ptr<shared_model::interface::Block>>
    StorageImpl::on_commit() {
      return notifier_.get_observable();
    }

    const std::string &StorageImpl::init_ =
        R"(
CREATE TABLE IF NOT EXISTS role (
    role_id character varying(32),
    PRIMARY KEY (role_id)
);
CREATE TABLE IF NOT EXISTS domain (
    domain_id character varying(255),
    default_role character varying(32) NOT NULL REFERENCES role(role_id),
    PRIMARY KEY (domain_id)
);
CREATE TABLE IF NOT EXISTS signatory (
    public_key varchar NOT NULL,
    PRIMARY KEY (public_key)
);
CREATE TABLE IF NOT EXISTS account (
    account_id character varying(288),
    domain_id character varying(255) NOT NULL REFERENCES domain,
    quorum int NOT NULL,
    data JSONB,
    PRIMARY KEY (account_id)
);
CREATE TABLE IF NOT EXISTS account_has_signatory (
    account_id character varying(288) NOT NULL REFERENCES account,
    public_key varchar NOT NULL REFERENCES signatory,
    PRIMARY KEY (account_id, public_key)
);
CREATE TABLE IF NOT EXISTS peer (
    public_key varchar NOT NULL,
    address character varying(261) NOT NULL UNIQUE,
    PRIMARY KEY (public_key)
);
CREATE TABLE IF NOT EXISTS asset (
    asset_id character varying(288),
    domain_id character varying(255) NOT NULL REFERENCES domain,
    precision int NOT NULL,
    data json,
    PRIMARY KEY (asset_id)
);
CREATE TABLE IF NOT EXISTS account_has_asset (
    account_id character varying(288) NOT NULL REFERENCES account,
    asset_id character varying(288) NOT NULL REFERENCES asset,
    amount decimal NOT NULL,
    PRIMARY KEY (account_id, asset_id)
);
CREATE TABLE IF NOT EXISTS role_has_permissions (
    role_id character varying(32) NOT NULL REFERENCES role,
    permission bit()"
        + std::to_string(shared_model::interface::RolePermissionSet::size())
        + R"() NOT NULL,
    PRIMARY KEY (role_id)
);
CREATE TABLE IF NOT EXISTS account_has_roles (
    account_id character varying(288) NOT NULL REFERENCES account,
    role_id character varying(32) NOT NULL REFERENCES role,
    PRIMARY KEY (account_id, role_id)
);
CREATE TABLE IF NOT EXISTS account_has_grantable_permissions (
    permittee_account_id character varying(288) NOT NULL REFERENCES account,
    account_id character varying(288) NOT NULL REFERENCES account,
    permission bit()"
        + std::to_string(
              shared_model::interface::GrantablePermissionSet::size())
        + R"() NOT NULL,
    PRIMARY KEY (permittee_account_id, account_id)
);
CREATE TABLE IF NOT EXISTS height_by_hash (
    hash varchar,
    height text
);
CREATE TABLE IF NOT EXISTS height_by_account_set (
    account_id text,
    height text
);
CREATE TABLE IF NOT EXISTS index_by_creator_height (
    id serial,
    creator_id text,
    height text,
    index text
);
CREATE TABLE IF NOT EXISTS index_by_id_height_asset (
    id text,
    height text,
    asset_id text,
    index text
);
)";
  }  // namespace ametsuchi
}  // namespace iroha<|MERGE_RESOLUTION|>--- conflicted
+++ resolved
@@ -57,33 +57,9 @@
 
     expected::Result<std::unique_ptr<MutableStorage>, std::string>
     StorageImpl::createMutableStorage() {
-<<<<<<< HEAD
       boost::optional<shared_model::interface::types::HashType> top_hash;
 
-      getBlockQuery()
-          ->getTopBlocks(1)
-          .subscribe_on(rxcpp::observe_on_new_thread())
-          .as_blocking()
-          .subscribe([&top_hash](auto block) { top_hash = block->hash(); });
-
       auto sql = std::make_unique<soci::session>(*connection_);
-
-      return expected::makeValue<std::unique_ptr<MutableStorage>>(
-          std::make_unique<MutableStorageImpl>(
-              top_hash.value_or(shared_model::interface::types::HashType("")),
-              std::move(sql)));
-=======
-      auto postgres_connection = std::make_unique<pqxx::lazyconnection>(
-          postgres_options_.optionsString());
-      try {
-        postgres_connection->activate();
-      } catch (const pqxx::broken_connection &e) {
-        return expected::makeError(
-            (boost::format(kPsqlBroken) % e.what()).str());
-      }
-      auto wsv_transaction =
-          std::make_unique<pqxx::nontransaction>(*postgres_connection, kTmpWsv);
-
       auto block_result = getBlockQuery()->getTopBlock();
       return expected::makeValue<std::unique_ptr<MutableStorage>>(
           std::make_unique<MutableStorageImpl>(
@@ -95,9 +71,7 @@
                   [](expected::Error<std::string> &) {
                     return shared_model::interface::types::HashType("");
                   }),
-              std::move(postgres_connection),
-              std::move(wsv_transaction)));
->>>>>>> 73ad8a72
+              std::move(sql)));
     }
 
     bool StorageImpl::insertBlock(const shared_model::interface::Block &block) {
