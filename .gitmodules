--- conflicted
+++ resolved
@@ -5,16 +5,6 @@
   path = core/vendor/leveldb
   url = https://github.com/google/leveldb.git
 [submodule "core/vendor/crow"]
-<<<<<<< HEAD
-	path = core/vendor/crow
-	url = https://github.com/ipkn/crow.git
-[submodule "core/vendor/Aeron"]
-	path = core/vendor/Aeron
-	url = https://github.com/real-logic/Aeron.git
-[submodule "core/vendor/yaml-cpp"]
-	path = core/vendor/yaml-cpp
-	url = https://github.com/jbeder/yaml-cpp.git
-=======
   path = core/vendor/crow
   url = https://github.com/ipkn/crow.git
 [submodule "core/vendor/Aeron"]
@@ -25,5 +15,4 @@
   url = https://github.com/jbeder/yaml-cpp.git
 [submodule "core/vendor/ed25519"]
 	path = core/vendor/ed25519
-	url = https://github.com/luca3104/ed25519.git
->>>>>>> b0a27c1a
+	url = https://github.com/luca3104/ed25519.git