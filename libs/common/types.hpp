--- conflicted
+++ resolved
@@ -21,11 +21,8 @@
 #include <array>
 #include <crypto/base64.hpp>
 #include <cstdio>
-<<<<<<< HEAD
+#include <string>
 #include <typeinfo>
-=======
-#include <string>
->>>>>>> f5633827
 
 /**
  * This file defines common types used in iroha.
@@ -112,13 +109,6 @@
   using ts64_t = uint64_t;
   using ts32_t = uint32_t;
 
-<<<<<<< HEAD
-  // check the type of the derived class
-  template<typename Base, typename T>
-  inline bool instanceof(const T *ptr) {
-    return typeid(Base) == typeid(*ptr);
-  }
-=======
   struct Amount {
     uint64_t int_part;
     uint64_t frac_part;
@@ -142,7 +132,12 @@
       return result;
     }
   };
->>>>>>> f5633827
+
+  // check the type of the derived class
+  template<typename Base, typename T>
+  inline bool instanceof(const T *ptr) {
+    return typeid(Base) == typeid(*ptr);
+  }
 
 }  // namespace iroha
 #endif  // IROHA_COMMON_HPP