--- conflicted
+++ resolved
@@ -8,11 +8,7 @@
   booleanParam(defaultValue: false, description: 'Merge this PR to target after success build', name: 'merge_pr'),
   booleanParam(defaultValue: false, description: 'Scheduled nightly build', name: 'nightly'),
   choice(choices: 'Debug\nRelease', description: 'Iroha build type', name: 'build_type'),
-<<<<<<< HEAD
-  booleanParam(defaultValue: false, description: 'Nightly build', name: 'nightly'),
-=======
   booleanParam(defaultValue: false, description: 'Build `bindings`', name: 'bindings'),
->>>>>>> f6a6c4d5
   booleanParam(defaultValue: false, description: 'Build Java bindings', name: 'JavaBindings'),
   choice(choices: 'Release\nDebug', description: 'Java bindings build type', name: 'JBBuildType'),
   booleanParam(defaultValue: false, description: 'Build Python bindings', name: 'PythonBindings'),
